--- conflicted
+++ resolved
@@ -7,7 +7,6 @@
     pub port_state_listener: AsynchronousInterface,
     pub variation_enum: EnumHandle,
     pub runtime_class: ClassDeclarationHandle,
-<<<<<<< HEAD
     pub decode_level: UniversalStructHandle,
     pub serial_port_settings: FunctionArgStructHandle,
     pub link_error_mode: EnumHandle,
@@ -30,32 +29,8 @@
     pub analog_output_status_it: AbstractIteratorHandle,
     pub octet_string: FunctionReturnStructHandle,
     pub octet_string_it: AbstractIteratorHandle,
-=======
-    pub decode_level: NativeStructHandle,
-    pub serial_port_settings: NativeStructHandle,
-    pub link_error_mode: NativeEnumHandle,
-    pub min_tls_version: NativeEnumHandle,
-    pub certificate_mode: NativeEnumHandle,
-    pub retry_strategy: NativeStructHandle,
-    pub control_struct: NativeStructHandle,
-    pub g12v1_struct: NativeStructHandle,
-    pub binary_point: NativeStructHandle,
-    pub binary_it: IteratorHandle,
-    pub double_bit_binary_point: NativeStructHandle,
-    pub double_bit_binary_it: IteratorHandle,
-    pub binary_output_status_point: NativeStructHandle,
-    pub binary_output_status_it: IteratorHandle,
-    pub counter_point: NativeStructHandle,
-    pub counter_it: IteratorHandle,
-    pub frozen_counter_point: NativeStructHandle,
-    pub frozen_counter_it: IteratorHandle,
-    pub analog_point: NativeStructHandle,
-    pub analog_it: IteratorHandle,
-    pub analog_output_status_point: NativeStructHandle,
-    pub analog_output_status_it: IteratorHandle,
-    pub octet_string: NativeStructHandle,
-    pub octet_string_it: IteratorHandle,
->>>>>>> f05865bf
+    pub min_tls_version: EnumHandle,
+    pub certificate_mode: EnumHandle,
 }
 
 pub fn define(lib: &mut LibraryBuilder) -> BackTraced<SharedDefinitions> {
@@ -97,16 +72,15 @@
             "logging_already_configured",
             "Logging can only be configured once",
         )?
-<<<<<<< HEAD
         .add_error("point_does_not_exist", "Point does not exist")?
-=======
-        .add_error("PointDoesNotExist", "Point does not exist")?
-        .add_error("InvalidPeerCertificate", "Invalid peer certificate file")?
-        .add_error("InvalidLocalCertificate", "Invalid local certificate file")?
-        .add_error("InvalidPrivateKey", "Invalid private key file")?
-        .add_error("InvalidDnsName", "Invalid DNS name")?
-        .add_error("MiscellaneousTlsError", "Miscellaneous tls error")?
->>>>>>> f05865bf
+        .add_error("invalid_peer_certificate", "Invalid peer certificate file")?
+        .add_error(
+            "invalid_local_certificate",
+            "Invalid local certificate file",
+        )?
+        .add_error("invalid_private_key", "Invalid private key file")?
+        .add_error("invalid_dns_name", "Invalid DNS name")?
+        .add_error("other_tls_error", "Other TLS error")?
         .doc("Error type used throughout the library")?
         .build()?;
 
@@ -323,7 +297,6 @@
     Ok(mode)
 }
 
-<<<<<<< HEAD
 fn define_serial_port_settings(lib: &mut LibraryBuilder) -> BackTraced<FunctionArgStructHandle> {
     let data_bits_enum = lib
         .define_enum("data_bits")?
@@ -331,41 +304,6 @@
         .push("six", "6 bits per character")?
         .push("seven", "7 bits per character")?
         .push("eight", "8 bits per character")?
-=======
-fn define_min_tls_version(lib: &mut LibraryBuilder) -> Result<NativeEnumHandle, BindingError> {
-    lib.define_native_enum("MinTlsVersion")?
-        .push("V1_2", "TLS 1.2")?
-        .push("V1_3", "TLS 1.3")?
-        .doc("Minimum TLS version to allow")?
-        .build()
-}
-
-fn define_certificate_mode(lib: &mut LibraryBuilder) -> Result<NativeEnumHandle, BindingError> {
-    lib.define_native_enum("CertificateMode")?
-        .push("AuthorityBased",
-              doc("Validates the peer certificate against one or more configured trust anchors")
-                  .details("This mode uses the default certificate verifier in `rustls` to ensure that the chain of certificates presented by the peer is valid against one of the configured trust anchors.")
-                  .details("The name verification is relaxed to allow for certificates that do not contain the SAN extension. In these cases the name is verified using the Common Name instead.")
-        )?
-        .push(
-            "SelfSigned",
-            doc("Validates that the peer presents a single certificate which is a byte-for-byte match against the configured peer certificate")
-                .details("The certificate is parsed only to ensure that the `NotBefore` and `NotAfter` are valid for the current system time.")
-        )?
-        .doc(
-            doc("Determines how the certificate(s) presented by the peer are validated")
-                .details("This validation always occurs **after** the handshake signature has been verified."))?
-        .build()
-}
-
-fn define_serial_params(lib: &mut LibraryBuilder) -> Result<NativeStructHandle, BindingError> {
-    let data_bits = lib
-        .define_native_enum("DataBits")?
-        .push("Five", "5 bits per character")?
-        .push("Six", "6 bits per character")?
-        .push("Seven", "7 bits per character")?
-        .push("Eight", "8 bits per character")?
->>>>>>> f05865bf
         .doc("Number of bits per character")?
         .build()?;
 
@@ -442,6 +380,37 @@
         .build()?;
 
     Ok(serial_settings)
+}
+
+fn define_min_tls_version(lib: &mut LibraryBuilder) -> BackTraced<EnumHandle> {
+    let handle = lib
+        .define_enum("min_tls_version")?
+        .push("v12", "Allow TLS 1.2 and 1.3")?
+        .push("v13", "Only allow TLS 1.3")?
+        .doc("Minimum TLS version to allow")?
+        .build()?;
+
+    Ok(handle)
+}
+
+fn define_certificate_mode(lib: &mut LibraryBuilder) -> BackTraced<EnumHandle> {
+    let handle = lib.define_enum("certificate_mode")?
+        .push("authority_based",
+              doc("Validates the peer certificate against one or more configured trust anchors")
+                  .details("This mode uses the default certificate verifier in `rustls` to ensure that the chain of certificates presented by the peer is valid against one of the configured trust anchors.")
+                  .details("The name verification is relaxed to allow for certificates that do not contain the SAN extension. In these cases the name is verified using the Common Name instead.")
+        )?
+        .push(
+            "self_signed",
+            doc("Validates that the peer presents a single certificate which is a byte-for-byte match against the configured peer certificate")
+                .details("The certificate is parsed only to ensure that the `NotBefore` and `NotAfter` are valid for the current system time.")
+        )?
+        .doc(
+            doc("Determines how the certificate(s) presented by the peer are validated")
+                .details("This validation always occurs **after** the handshake signature has been verified."))?
+        .build()?;
+
+    Ok(handle)
 }
 
 fn declare_flags_struct(lib: &mut LibraryBuilder) -> BackTraced<UniversalStructHandle> {
