use crate::shared::SharedDefinitions;
use oo_bindgen::model::*;
use std::time::Duration;

pub fn define(lib: &mut LibraryBuilder, shared: &SharedDefinitions) -> BackTraced<()> {
    let read_handler = crate::handler::define(lib, shared)?;

    let endpoint_list = define_endpoint_list(lib)?;

    let master_channel_config = define_master_channel_config(lib, shared)?;

    let tcp_client_state_listener = define_tcp_client_state_listener(lib)?;

    let master_channel_class = lib.declare_class("master_channel")?;

    let tls_client_config = define_tls_client_config(lib, shared)?;

    let connect_strategy = define_connect_strategy(lib)?;

    let nothing = lib
        .define_enum("nothing")?
        .push("nothing", "the only value this enum has")?
        .doc("A single value enum which is used as a placeholder for futures that don't return a value")?
        .build()?;

    let master_channel_create_tcp_fn = lib
        .define_function("master_channel_create_tcp")?
        .param(
            "runtime",
            shared.runtime_class.clone(),
            "Runtime to use to drive asynchronous operations of the master",
        )?
        .param(
            "link_error_mode",
            shared.link_error_mode.clone(),
            "Controls how link errors are handled with respect to the TCP session",
        )?
        .param(
            "config",
            master_channel_config.clone(),
            "Generic configuration for the channel",
        )?
        .param(
            "endpoints",
            endpoint_list.declaration(),
            "List of IP endpoints.",
        )?
        .param(
            "connect_strategy",
<<<<<<< HEAD
            connect_strategy,
=======
            Type::Struct(connect_strategy.clone()),
>>>>>>> f05865bf
            "Controls the timing of (re)connection attempts",
        )?
        .param(
            "listener",
<<<<<<< HEAD
            tcp_client_state_listener,
=======
            Type::Interface(tcp_client_state_listener.clone()),
>>>>>>> f05865bf
            "TCP connection listener used to receive updates on the status of the connection",
        )?
        .returns(
            master_channel_class.clone(),
            "Handle to the master created, {null} if an error occurred",
        )?
        .fails_with(shared.error_type.clone())?
        .doc("Create a master channel that connects to the specified TCP endpoint(s)")?
        .build_static("create_tcp_channel")?;

    let master_channel_create_serial_fn = lib
<<<<<<< HEAD
        .define_function("master_channel_create_serial")?
        .param("runtime",shared.runtime_class.clone(), "Runtime to use to drive asynchronous operations of the master")?
        .param("config",master_channel_config, "Generic configuration for the channel")?
        .param("path", StringType, "Path to the serial device. Generally /dev/tty0 on Linux and COM1 on Windows.")?
        .param("serial_params",shared.serial_port_settings.clone(), "Serial port settings")?
        .param("open_retry_delay", DurationType::Milliseconds, "delay between attempts to open the serial port")?
        .param("listener",shared.port_state_listener.clone(), "Listener to receive updates on the status of the serial port")?
        .returns(master_channel_class.clone(), "Handle to the master created, {null} if an error occurred")?
=======
        .declare_native_function("master_channel_create_serial")?
        .param("runtime", Type::ClassRef(shared.runtime_class.clone()), "Runtime to use to drive asynchronous operations of the master")?
        .param("config", Type::Struct(master_channel_config.clone()), "Generic configuration for the channel")?
        .param("path", Type::String, "Path to the serial device. Generally /dev/tty0 on Linux and COM1 on Windows.")?
        .param("serial_params", Type::Struct(shared.serial_port_settings.clone()), "Serial port settings")?
        .param("open_retry_delay", Type::Duration(DurationMapping::Milliseconds), "delay between attempts to open the serial port")?
        .param("listener", Type::Interface(shared.port_state_listener.clone()), "Listener to receive updates on the status of the serial port")?
        .return_type(ReturnType::new(Type::ClassRef(master_channel_class.clone()), "Handle to the master created, {null} if an error occurred"))?
>>>>>>> f05865bf
        .fails_with(shared.error_type.clone())?
        .doc(
            doc("Create a master channel on the specified serial port")
                .details("The returned master must be gracefully shutdown with {class:master_channel.[destructor]} when done.")
        )?
        .build_static("create_serial_channel")?;

<<<<<<< HEAD
    let channel_destructor = lib.define_destructor(
        master_channel_class.clone(),
        "Shutdown a {class:master_channel} and release all resources",
    )?;
=======
    let master_channel_create_tls_fn = lib
        .declare_native_function("master_channel_create_tls")?
        .param(
            "runtime",
            Type::ClassRef(shared.runtime_class.clone()),
            "Runtime to use to drive asynchronous operations of the master",
        )?
        .param(
            "link_error_mode",
            Type::Enum(shared.link_error_mode.clone()),
            "Controls how link errors are handled with respect to the TCP session",
        )?
        .param(
            "config",
            Type::Struct(master_channel_config),
            "Generic configuration for the channel",
        )?
        .param(
            "endpoints",
            Type::ClassRef(endpoint_list.declaration()),
            "List of IP endpoints.",
        )?
        .param(
            "tls_config",
            Type::Struct(tls_client_config),
            "TLS client configuration",
        )?
        .param(
            "connect_strategy",
            Type::Struct(connect_strategy),
            "Controls the timing of (re)connection attempts",
        )?
        .param(
            "listener",
            Type::Interface(tcp_client_state_listener),
            "TCP connection listener used to receive updates on the status of the connection",
        )?
        .return_type(ReturnType::new(
            Type::ClassRef(master_channel_class.clone()),
            "Handle to the master created, {null} if an error occurred",
        ))?
        .fails_with(shared.error_type.clone())?
        .doc("Create a master channel that connects to the specified TCP endpoint(s) and establish a TLS session with the remote.")?
        .build()?;

    let destroy_fn = lib
        .declare_native_function("master_channel_destroy")?
        .param(
            "channel",
            Type::ClassRef(master_channel_class.clone()),
            "{class:MasterChannel} to destroy",
        )?
        .return_type(ReturnType::void())?
        .doc("Shutdown a {class:MasterChannel} and release all resources")?
        .build()?;
>>>>>>> f05865bf

    let enable_method = lib
        .define_method("enable", master_channel_class.clone())?
        .fails_with(shared.error_type.clone())?
        .doc("start communications")?
        .build()?;

    let disable_method = lib
        .define_method("disable", master_channel_class.clone())?
        .fails_with(shared.error_type.clone())?
        .doc("stop communications")?
        .build()?;

    let association_id = define_association_id(lib)?;
    let poll_id = define_poll_id(lib)?;

    let association_config = define_association_config(lib, shared)?;

    let association_handler_interface = define_association_handler(lib)?;

    let request_class = crate::request::define(lib, shared)?;

    let add_association_method = lib
        .define_method("add_association", master_channel_class.clone())?
        .param(
            "address",
            Primitive::U16,
            "DNP3 data-link address of the remote outstation",
        )?
        .param("config", association_config, "Association configuration")?
        .param(
            "read_handler",
            read_handler,
            "Interface uses to load measurement data",
        )?
        .param(
            "association_handler",
            association_handler_interface,
            "Association specific callbacks such as time synchronization",
        )?
        .returns(association_id.clone(), "Id of the association")?
        .fails_with(shared.error_type.clone())?
        .doc("Add an association to the channel")?
        .build()?;

    let remove_association_method = lib
        .define_method("remove_association", master_channel_class.clone())?
        .param("id", association_id.clone(), "Id of the association")?
        .fails_with(shared.error_type.clone())?
        .doc("Remove an association from the channel")?
        .build()?;

    let add_poll_method = lib.define_method("add_poll", master_channel_class.clone())?
        .param("id", association_id.clone(), "Association on which to add the poll")?
        .param("request", request_class.declaration(), "Request to perform")?
        .param("period", DurationType::Milliseconds, "Period to wait between each poll (in ms)")?
        .returns(poll_id.clone(), "Id of the created poll")?
        .fails_with(shared.error_type.clone())?
        .doc(
            doc("Add a periodic poll to an association")
                .details("Each result of the poll will be sent to the {interface:read_handler} of the association.")
        )?
        .build()?;

    let remove_poll_method = lib
        .define_method("remove_poll", master_channel_class.clone())?
        .param("poll_id", poll_id.clone(), "Id of the created poll")?

        .fails_with(shared.error_type.clone())?
        .doc(
            doc("Add a periodic poll to an association")
                .details("Each result of the poll will be sent to the {interface:read_handler} of the association.")
        )?
        .build()?;

    let demand_poll_method = lib.define_method("demand_poll", master_channel_class.clone())?
        .param("poll_id", poll_id, "Id of the poll")?

        .fails_with(shared.error_type.clone())?
        .doc(
            doc("Demand the immediate execution of a poll previously created with {class:master_channel.add_poll()}.")
                .details("This method returns immediately. The result will be sent to the registered {interface:read_handler}.")
                .details("This method resets the internal timer of the poll.")
        )?
        .build()?;

    let set_decode_level_method = lib
        .define_method("set_decode_level", master_channel_class.clone())?
        .param(
            "decode_level",
            shared.decode_level.clone(),
            "Decoding level",
        )?
        .fails_with(shared.error_type.clone())?
        .doc("Set the decoding level for the channel")?
        .build()?;

    let get_decode_level_method = lib
        .define_method("get_decode_level", master_channel_class.clone())?
        .returns(shared.decode_level.clone(), "Decode level")?
        .fails_with(shared.error_type.clone())?
        .doc("Get the decoding level for the channel")?
        .build()?;

    let read_callback = define_read_callback(lib, nothing.clone())?;

    let read_async = lib
        .define_future_method("read", master_channel_class.clone(), read_callback)?
        .param("association",association_id.clone(), "Association on which to perform the read")?
        .param("request",request_class.declaration(), "Request to send")?
        .fails_with(shared.error_type.clone())?
        .doc(
            doc("Perform a read on the association.")
                .details("The callback will be called once the read is completely received, but the actual values will be sent to the {interface:read_handler} of the association.")
        )?
        .build()?;

    let command = define_command_builder(lib, shared)?;
    let command_mode = define_command_mode(lib)?;
    let command_cb = define_command_callback(lib, nothing.clone())?;

    let operate_async = lib
        .define_future_method("operate", master_channel_class.clone(), command_cb)?
        .param(
            "association",
            association_id.clone(),
            "Id of the association",
        )?
        .param("mode", command_mode, "Operation mode")?
        .param("command", command.declaration(), "Command to send")?
        .fails_with(shared.error_type.clone())?
        .doc("Asynchronously perform a command operation on the association")?
        .build()?;

    let time_sync_mode = define_time_sync_mode(lib)?;
    let time_sync_cb = define_time_sync_callback(lib, nothing.clone())?;

    let perform_time_sync_async = lib
        .define_future_method(
            "synchronize_time",
            master_channel_class.clone(),
            time_sync_cb,
        )?
        .param(
            "association",
            association_id.clone(),
            "Id of the association",
        )?
        .param("mode", time_sync_mode, "Time sync mode")?
        .fails_with(shared.error_type.clone())?
        .doc("Asynchronously perform a time sync operation to the association")?
        .build()?;

    let restart_cb = define_restart_callback(lib)?;

    let cold_restart_async = lib
        .define_future_method(
            "cold_restart",
            master_channel_class.clone(),
            restart_cb.clone(),
        )?
        .param(
            "association",
            association_id.clone(),
            "Id of the association",
        )?
        .fails_with(shared.error_type.clone())?
        .doc("Asynchronously perform a cold restart operation to the association")?
        .build()?;

    let warm_restart_async = lib
        .define_future_method("warm_restart", master_channel_class.clone(), restart_cb)?
        .param(
            "association",
            association_id.clone(),
            "Id of the association",
        )?
        .fails_with(shared.error_type.clone())?
        .doc("Asynchronously perform a warm restart operation to the association")?
        .build()?;

    let link_status_cb = define_link_status_callback(lib, nothing)?;

    let check_link_status_async = lib
        .define_future_method(
            "check_link_status",
            master_channel_class.clone(),
            link_status_cb,
        )?
        .param("association", association_id, "Id of the association")?
        .fails_with(shared.error_type.clone())?
        .doc("Asynchronously perform a link status check")?
        .build()?;

    lib.define_class(&master_channel_class)?
<<<<<<< HEAD
        .destructor(channel_destructor)?
        .static_method(master_channel_create_tcp_fn)?
        .static_method(master_channel_create_serial_fn)?
        .method(enable_method)?
        .method(disable_method)?
        .method(add_association_method)?
        .method(remove_association_method)?
        .method(set_decode_level_method)?
        .method(get_decode_level_method)?
        .method(add_poll_method)?
        .method(remove_poll_method)?
        .method(demand_poll_method)?
        .async_method(read_async)?
        .async_method(operate_async)?
        .async_method(perform_time_sync_async)?
        .async_method(cold_restart_async)?
        .async_method(warm_restart_async)?
        .async_method(check_link_status_async)?
        .custom_destroy("shutdown")?
=======
        .destructor(&destroy_fn)?
        .static_method("CreateTcpChannel", &master_channel_create_tcp_fn)?
        .static_method("CreateTlsChannel", &master_channel_create_tls_fn)?
        .static_method("CreateSerialChannel", &master_channel_create_serial_fn)?
        .method("Enable", &enable_fn)?
        .method("Disable", &disable_fn)?
        .method("AddAssociation", &add_association_fn)?
        .method("RemoveAssociation", &remove_association_fn)?
        .method("SetDecodeLevel", &set_decode_level_fn)?
        .method("GetDecodeLevel", &get_decode_level_fn)?
        .method("AddPoll", &add_poll_fn)?
        .method("RemovePoll", &remove_poll_fn)?
        .method("DemandPoll", &demand_poll_fn)?
        .async_method("Read", &read_fn)?
        .async_method("Operate", &operate_fn)?
        .async_method("SynchronizeTime", &perform_time_sync_fn)?
        .async_method("ColdRestart", &cold_restart_fn)?
        .async_method("WarmRestart", &warm_restart_fn)?
        .async_method("CheckLinkStatus", &check_link_status_fn)?
        .custom_destroy("Shutdown")?
>>>>>>> f05865bf
        .doc(
            doc("Represents a communication channel for a master station")
            .details("To communicate with a particular outstation, you need to add an association with {class:master_channel.add_association()}.")
            .warning("The class methods that return a value (e.g. as {class:master_channel.add_association()}) cannot be called from within a callback.")
        )?
        .build()?;

    Ok(())
}

<<<<<<< HEAD
fn define_connect_strategy(lib: &mut LibraryBuilder) -> BackTraced<FunctionArgStructHandle> {
    let min_connect_delay = Name::create("min_connect_delay")?;
    let max_connect_delay = Name::create("max_connect_delay")?;
    let reconnect_delay = Name::create("reconnect_delay")?;

    let strategy = lib.declare_function_arg_struct("connect_strategy")?;
    let strategy = lib
        .define_function_argument_struct(strategy)?
=======
fn define_tls_client_config(
    lib: &mut LibraryBuilder,
    shared: &SharedDefinitions,
) -> Result<NativeStructHandle, BindingError> {
    let tls_client_config = lib.declare_native_struct("TlsClientConfig")?;
    lib.define_native_struct(&tls_client_config)?
        .add("dns_name", Type::String, "Expected name to validate in the presented certificate (only in {enum:CertificateMode.AuthorityBased} mode)")?
        .add(
            "peer_cert_path",
            Type::String,
            "Path to the PEM-encoded certificate of the peer",
        )?
        .add(
            "local_cert_path",
            Type::String,
            "Path to the PEM-encoded local certificate",
        )?
        .add(
            "private_key_path",
            Type::String,
            "Path to the the PEM-encoded private key",
        )?
        .add(
            "password",
            Type::String,
            doc("Optional password if the private key file is encrypted").details("Only PKCS#8 encrypted files are supported.").details("Pass empty string if the file is not encrypted.")
        )?
        .add(
            "min_tls_version",
            StructElementType::Enum(shared.min_tls_version.clone(), Some("V1_2".to_owned())),
            "Minimum TLS version allowed",
        )?
        .add("certificate_mode", StructElementType::Enum(shared.certificate_mode.clone(), Some("AuthorityBased".to_owned())), "Certificate validation mode")?
        .doc("TLS client configuration")?
        .build()
}

fn define_connect_strategy(lib: &mut LibraryBuilder) -> Result<NativeStructHandle, BindingError> {
    let strategy = lib.declare_native_struct("ConnectStrategy")?;
    lib.define_native_struct(&strategy)?
>>>>>>> f05865bf
        .add(
            &min_connect_delay,
            DurationType::Milliseconds,
            "Minimum delay between two connection attempts, doubles up to the maximum delay",
        )?
        .add(
            &max_connect_delay,
            DurationType::Milliseconds,
            "Maximum delay between two connection attempts",
        )?
        .add(
            &reconnect_delay,
            DurationType::Milliseconds,
            "Delay before attempting a connection after a disconnect",
        )?
        .doc("Timing parameters for connection attempts")?
        .end_fields()?
        .begin_initializer(
            "init",
            InitializerType::Normal,
            "Initialize to default values",
        )?
        .default(&min_connect_delay, Duration::from_secs(1))?
        .default(&max_connect_delay, Duration::from_secs(10))?
        .default(&reconnect_delay, Duration::from_secs(1))?
        .end_initializer()?
        .build()?;

    Ok(strategy)
}

fn define_association_id(lib: &mut LibraryBuilder) -> BackTraced<UniversalStructHandle> {
    let id = lib.declare_universal_struct("association_id")?;
    let id = lib
        .define_opaque_struct(id)?
        .add(
            "address",
            Primitive::U16,
            "Outstation address of the association",
        )?
        .doc("Association identifier")?
        .end_fields()?
        .build()?;

    Ok(id)
}

fn define_poll_id(lib: &mut LibraryBuilder) -> BackTraced<UniversalStructHandle> {
    let id = lib.declare_universal_struct("poll_id")?;
    let id = lib
        .define_opaque_struct(id)?
        .add(
            "association_id",
            Primitive::U16,
            "Outstation address of the association",
        )?
        .add(
            "id",
            Primitive::U64,
            "Unique poll id assigned by the association",
        )?
        .doc("Poll identifier")?
        .end_fields()?
        .build()?;

    Ok(id)
}

fn define_read_callback(
    lib: &mut LibraryBuilder,
    nothing: EnumHandle,
) -> BackTraced<FutureInterface<Unvalidated>> {
    let read_error = lib
        .define_error_type(
            "read_error",
            "read_exception",
            ExceptionType::CheckedException,
        )?
        .add_task_errors()?
        .doc("Errors that can occur during a read operation")?
        .build()?;

    let callback = lib.define_future_interface(
        "read_task_callback",
        "Handler for read tasks",
        nothing,
        "Result of the read task",
        Some(read_error),
    )?;

    Ok(callback)
}

fn define_association_config(
    lib: &mut LibraryBuilder,
    shared: &SharedDefinitions,
) -> BackTraced<FunctionArgStructHandle> {
    let event_classes = define_event_classes(lib)?;
    let classes = define_classes(lib)?;

    let auto_time_sync_enum = lib
        .define_enum("auto_time_sync")?
        .push("none", "Do not perform automatic time sync")?
        .push(
            "lan",
            "Perform automatic time sync with Record Current Time (0x18) function code",
        )?
        .push(
            "non_lan",
            "Perform automatic time sync with Delay Measurement (0x17) function code",
        )?
        .doc("Automatic time synchronization configuration")?
        .build()?;

    let auto_time_sync = Name::create("auto_time_sync")?;
    let auto_tasks_retry_strategy = Name::create("auto_tasks_retry_strategy")?;
    let keep_alive_timeout = Name::create("keep_alive_timeout")?;
    let auto_integrity_scan_on_buffer_overflow =
        Name::create("auto_integrity_scan_on_buffer_overflow")?;
    let max_queued_user_requests = Name::create("max_queued_user_requests")?;
    let association_config = lib.declare_function_arg_struct("association_config")?;

    let association_config = lib
        .define_function_argument_struct(association_config)?
        .doc("Association configuration")?
        .add(
            "disable_unsol_classes",
          event_classes.clone(),
            "Classes to disable unsolicited responses at startup",
        )?
        .add(
            "enable_unsol_classes",
          event_classes.clone(),
            "Classes to enable unsolicited responses at startup",
        )?
        .add(
            "startup_integrity_classes",
          classes,
            doc("Startup integrity classes to ask on master startup and when an outstation restart is detected.").details("For conformance, this should be Class 1230.")
        )?
        .add(
            &auto_time_sync,
            auto_time_sync_enum,
            "Automatic time synchronization configuration",
        )?
        .add(
            &auto_tasks_retry_strategy,
          shared.retry_strategy.clone(),
            "Automatic tasks retry strategy",
        )?
        .add(&keep_alive_timeout,
             DurationType::Seconds,
             doc("Delay of inactivity before sending a REQUEST_LINK_STATUS to the outstation").details("A value of zero means no automatic keep-alive.")
        )?
        .add(&auto_integrity_scan_on_buffer_overflow,
             Primitive::Bool,
             doc("Automatic integrity scan when an EVENT_BUFFER_OVERFLOW is detected")
        )?
        .add("event_scan_on_events_available",
           event_classes,
             doc("Classes to automatically send reads when the IIN bit is asserted")
        )?
        .add(&max_queued_user_requests,
            Primitive::U16,
            doc("maximum number of user requests (e.g. commands, adhoc reads, etc) that will be queued before back-pressure is applied by failing requests")
        )?
        .end_fields()?
        .begin_initializer("init", InitializerType::Normal, "Initialize the configuration with the specified values")?
        .default_variant(&auto_time_sync, "none")?
        .default_struct(&auto_tasks_retry_strategy)?
        .default(&keep_alive_timeout, Duration::from_secs(60))?
        .default(&auto_integrity_scan_on_buffer_overflow, true)?
        .default(&max_queued_user_requests, NumberValue::U16(16))?
        .end_initializer()?
        .build()?;

    Ok(association_config)
}

fn define_tcp_client_state_listener(lib: &mut LibraryBuilder) -> BackTraced<AsynchronousInterface> {
    let client_state_enum = lib
        .define_enum("client_state")?
        .push("disabled", "Client is disabled and idle until disabled")?
        .push(
            "connecting",
            "Client is trying to establish a connection to the remote device",
        )?
        .push("connected", "Client is connected to the remote device")?
        .push(
            "wait_after_failed_connect",
            "Failed to establish a connection, waiting before retrying",
        )?
        .push(
            "wait_after_disconnect",
            "Client was disconnected, waiting before retrying",
        )?
        .push("shutdown", "Client is shutting down")?
        .doc(
            doc("State of the client connection.")
                .details("Use by the {interface:client_state_listener}."),
        )?
        .build()?;

    let listener = lib
        .define_interface(
            "client_state_listener",
            "Callback for monitoring the client TCP connection state",
        )?
        .begin_callback("on_change", "Called when the client state changed")?
        .param("state", client_state_enum, "New state")?
        .end_callback()?
        .build_async()?;

    Ok(listener)
}

fn define_master_channel_config(
    lib: &mut LibraryBuilder,
    shared: &SharedDefinitions,
) -> BackTraced<FunctionArgStructHandle> {
    let config = lib.declare_function_arg_struct("master_channel_config")?;

    let decode_level = Name::create("decode_level")?;
    let response_timeout = Name::create("response_timeout")?;
    let tx_buffer_size = Name::create("tx_buffer_size")?;
    let rx_buffer_size = Name::create("rx_buffer_size")?;

    let config = lib.define_function_argument_struct(config)?
        .doc("Generic configuration for a MasterChannel")?
        .add("address", Primitive::U16, "Local DNP3 data-link address")?
        .add(decode_level.clone(), shared.decode_level.clone(), "Decoding level for this master. You can modify this later on with {class:master_channel.set_decode_level()}.")?
        .add(
            response_timeout.clone(),
            DurationType::Milliseconds,
            "Timeout for receiving a response"
        )?
        .add(tx_buffer_size.clone(), Primitive::U16, doc("TX buffer size").details("Must be at least 249"))?
        .add(rx_buffer_size.clone(), Primitive::U16, doc("RX buffer size").details("Must be at least 2048"))?
        .end_fields()?
        .begin_initializer("init", InitializerType::Normal, "Initialize {struct:master_channel_config} to default values")?
        .default_struct(&decode_level)?
        .default(&response_timeout, Duration::from_secs(5))?
        .default(&tx_buffer_size, NumberValue::U16(2048))?
        .default(&rx_buffer_size, NumberValue::U16(2048))?
        .end_initializer()?
        .build()?;

    Ok(config)
}

fn define_endpoint_list(lib: &mut LibraryBuilder) -> BackTraced<ClassHandle> {
    let endpoint_list = lib.declare_class("endpoint_list")?;

    let constructor = lib.define_constructor(endpoint_list.clone())?
        .param("main_endpoint", StringType, "Main endpoint")?
        .doc(doc("Create a new list of IP endpoints.").details("You can write IP addresses or DNS names and the port to connect to. e.g. \"127.0.0.1:20000\" or \"dnp3.myorg.com:20000\"."))?
        .build()?;

    let destructor = lib.define_destructor(
        endpoint_list.clone(),
        "Destroy a previously allocated endpoint list",
    )?;

    let add_method = lib.define_method("add", endpoint_list.clone())?
        .param("endpoint", StringType, "Endpoint to add to the list")?

        .doc(doc("Add an IP endpoint to the list.").details("You can write IP addresses or DNS names and the port to connect to. e.g. \"127.0.0.1:20000\" or \"dnp3.myorg.com:20000\"."))?
        .build()?;

    let endpoint_list = lib.define_class(&endpoint_list)?
        .constructor(constructor)?
        .destructor(destructor)?
        .method(add_method)?
        .doc(doc("List of IP endpoints.").details("You can write IP addresses or DNS names and the port to connect to. e.g. \"127.0.0.1:20000\" or \"dnp3.myorg.com:20000\"."))?
        .build()?;

    Ok(endpoint_list)
}

fn define_utc_timestamp(lib: &mut LibraryBuilder) -> BackTraced<UniversalStructHandle> {
    let value = Name::create("value")?;
    let is_valid = Name::create("is_valid")?;

    let timestamp_utc = lib.declare_universal_struct("utc_timestamp")?;
    let timestamp_utc = lib.define_universal_struct(timestamp_utc)?
        .add(&value, Primitive::U64, doc("Value of the timestamp (in milliseconds from UNIX Epoch).").warning("Only 48 bits are available for timestamps."))?
        .add(&is_valid, Primitive::Bool, "True if the timestamp is valid, false otherwise.")?
        .doc(doc("Timestamp value returned by {interface:association_handler.get_current_time()}.").details("{struct:utc_timestamp.value} is only valid if {struct:utc_timestamp.is_valid} is true."))?
        .end_fields()?
        .begin_initializer("valid", InitializerType::Static, "Construct a valid {struct:utc_timestamp}")?
        .default(&is_valid, true)?
        .end_initializer()?
        .begin_initializer("invalid", InitializerType::Static, "Construct an invalid {struct:utc_timestamp}")?
        .default(&is_valid, false)?
        .default(&value, NumberValue::U64(0))?
        .end_initializer()?
        .build()?;

    Ok(timestamp_utc)
}

fn define_association_handler(lib: &mut LibraryBuilder) -> BackTraced<AsynchronousInterface> {
    let timestamp_utc = define_utc_timestamp(lib)?;

    let timestamp_utc = lib.define_interface(
        "association_handler",
        "Callbacks for a particular outstation association",
    )?
    .begin_callback(
        "get_current_time",
        doc("Returns the current time or an invalid time if none is available")
            .details("This callback is used when the master performs time synchronization for a particular outstation.")
            .details("This could return the system clock or some other clock's time"),
    )?
    .returns(
        timestamp_utc,
        "The current time",
    )?
    .end_callback()?
    .build_async()?;

    Ok(timestamp_utc)
}

fn define_event_classes(lib: &mut LibraryBuilder) -> BackTraced<FunctionArgStructHandle> {
    let class1 = Name::create("class1")?;
    let class2 = Name::create("class2")?;
    let class3 = Name::create("class3")?;

    let event_classes = lib.declare_function_arg_struct("event_classes")?;
    let event_classes = lib
        .define_function_argument_struct(event_classes)?
        .add(&class1, Primitive::Bool, "Class 1 events")?
        .add(&class2, Primitive::Bool, "Class 2 events")?
        .add(&class3, Primitive::Bool, "Class 3 events")?
        .doc("Event classes")?
        .end_fields()?
        .add_full_initializer("init")?
        .begin_initializer(
            "all",
            InitializerType::Static,
            "Initialize all classes to true",
        )?
        .default(&class1, true)?
        .default(&class2, true)?
        .default(&class3, true)?
        .end_initializer()?
        .begin_initializer(
            "none",
            InitializerType::Static,
            "Initialize all classes to false",
        )?
        .default(&class1, false)?
        .default(&class2, false)?
        .default(&class3, false)?
        .end_initializer()?
        .build()?;

    Ok(event_classes)
}

fn define_classes(lib: &mut LibraryBuilder) -> BackTraced<FunctionArgStructHandle> {
    let class0 = Name::create("class0")?;
    let class1 = Name::create("class1")?;
    let class2 = Name::create("class2")?;
    let class3 = Name::create("class3")?;

    let classes = lib.declare_function_arg_struct("classes")?;
    let classes = lib
        .define_function_argument_struct(classes)?
        .add(&class0, Primitive::Bool, "Class 0 (static data)")?
        .add(&class1, Primitive::Bool, "Class 1 events")?
        .add(&class2, Primitive::Bool, "Class 2 events")?
        .add(&class3, Primitive::Bool, "Class 3 events")?
        .doc("Class 0, 1, 2 and 3 config")?
        .end_fields()?
        .add_full_initializer("init")?
        .begin_initializer(
            "all",
            InitializerType::Static,
            "Initialize all classes to true",
        )?
        .default(&class0, true)?
        .default(&class1, true)?
        .default(&class2, true)?
        .default(&class3, true)?
        .end_initializer()?
        .begin_initializer(
            "none",
            InitializerType::Static,
            "Initialize all classes to false",
        )?
        .default(&class0, false)?
        .default(&class1, false)?
        .default(&class2, false)?
        .default(&class3, false)?
        .end_initializer()?
        .build()?;

    Ok(classes)
}

fn define_command_mode(lib: &mut LibraryBuilder) -> BackTraced<EnumHandle> {
    let mode = lib
        .define_enum("command_mode")?
        .push("direct_operate", "Perform a Direct Operate (0x05)")?
        .push(
            "select_before_operate",
            "Perform a Select and Operate (0x03 then 0x04)",
        )?
        .doc("Command operation mode")?
        .build()?;

    Ok(mode)
}

trait TaskErrors: Sized {
    fn add_task_errors(self) -> BackTraced<Self>;
}

impl TaskErrors for ErrorTypeBuilder<'_> {
    fn add_task_errors(self) -> BackTraced<Self> {
        let builder = self
            .add_error("too_many_requests", "too many user requests queued")?
            .add_error(
                "bad_response",
                "response was malformed or contained object headers",
            )?
            .add_error(
                "response_timeout",
                "timeout occurred before receiving a response",
            )?
            .add_error(
                "write_error",
                "insufficient buffer space to serialize the request",
            )?
            .add_error("no_connection", "no connection")?
            .add_error("shutdown", "master was shutdown")?
            .add_error("association_removed", "association was removed mid-task")?;

        Ok(builder)
    }
}

fn define_command_callback(
    lib: &mut LibraryBuilder,
    nothing: EnumHandle,
) -> BackTraced<FutureInterface<Unvalidated>> {
    let command_error = lib
        .define_error_type(
            "command_error",
            "command_exception",
            ExceptionType::CheckedException,
        )?
        .add_error(
            "bad_status",
            "Outstation indicated that a command was not SUCCESS",
        )?
        .add_error(
            "header_mismatch",
            "Number of headers or objects in the response didn't match the number in the request",
        )?
        .add_task_errors()?
        .doc("Result of a command")?
        .build()?;

    let callback = lib.define_future_interface(
        "command_task_callback",
        "Handler for command tasks",
        nothing,
        "Result of the command task",
        Some(command_error),
    )?;

    Ok(callback)
}

fn define_command_builder(
    lib: &mut LibraryBuilder,
    shared: &SharedDefinitions,
) -> BackTraced<ClassHandle> {
    let command_set = lib.declare_class("command_set")?;

    let constructor = lib
        .define_constructor(command_set.clone())?
        .doc("Create a new set of commands")?
        .build()?;

    let destructor = lib.define_destructor(command_set.clone(), "Destroy a set of commands")?;

    let finish_header = lib
        .define_method("finish_header", command_set.clone())?

        .doc("Finish any partially completed header. This allows for the construction of two headers with the same type and index")?
        .build()?;

    let add_u8_g12v1 = lib
        .define_method("add_g12_v1_u8", command_set.clone())?
        .param(
            "idx",
            Primitive::U8,
            "Index of the point to send the command to",
        )?
        .param("header", shared.g12v1_struct.clone(), "CROB data")?
        .doc("Add a CROB with 1-byte prefix index")?
        .build()?;

    let add_u16_g12v1 = lib
        .define_method("add_g12_v1_u16", command_set.clone())?
        .param(
            "idx",
            Primitive::U16,
            "Index of the point to send the command to",
        )?
        .param("header", shared.g12v1_struct.clone(), "CROB data")?
        .doc("Add a CROB with 2-byte prefix index")?
        .build()?;

    let add_u8_g41v1 = lib
        .define_method("add_g41_v1_u8", command_set.clone())?
        .param(
            "idx",
            Primitive::U8,
            "Index of the point to send the command to",
        )?
        .param("value", Primitive::S32, "Value to set the analog output to")?
        .doc("Add a Analog Output command (signed 32-bit integer) with 1-byte prefix index")?
        .build()?;

    let add_u16_g41v1 = lib
        .define_method("add_g41_v1_u16", command_set.clone())?
        .param(
            "idx",
            Primitive::U16,
            "Index of the point to send the command to",
        )?
        .param("value", Primitive::S32, "Value to set the analog output to")?
        .doc("Add a Analog Output command (signed 32-bit integer) with 2-byte prefix index")?
        .build()?;

    let add_u8_g41v2 = lib
        .define_method("add_g41_v2_u8", command_set.clone())?
        .param(
            "idx",
            Primitive::U8,
            "Index of the point to send the command to",
        )?
        .param("value", Primitive::S16, "Value to set the analog output to")?
        .doc("Add a Analog Output command (signed 16-bit integer) with 1-byte prefix index")?
        .build()?;

    let add_u16_g41v2 = lib
        .define_method("add_g41_v2_u16", command_set.clone())?
        .param(
            "idx",
            Primitive::U16,
            "Index of the point to send the command to",
        )?
        .param("value", Primitive::S16, "Value to set the analog output to")?
        .doc("Add a Analog Output command (signed 16-bit integer) with 2-byte prefix index")?
        .build()?;

    let add_u8_g41v3 = lib
        .define_method("add_g41_v3_u8", command_set.clone())?
        .param(
            "idx",
            Primitive::U8,
            "Index of the point to send the command to",
        )?
        .param(
            "value",
            Primitive::Float,
            "Value to set the analog output to",
        )?
        .doc("Add a Analog Output command (single-precision float) with 1-byte prefix index")?
        .build()?;

    let add_u16_g41v3 = lib
        .define_method("add_g41_v3_u16", command_set.clone())?
        .param(
            "idx",
            Primitive::U16,
            "Index of the point to send the command to",
        )?
        .param(
            "value",
            Primitive::Float,
            "Value to set the analog output to",
        )?
        .doc("Add a Analog Output command (single-precision float) with 2-byte prefix index")?
        .build()?;

    let add_u8_g41v4 = lib
        .define_method("add_g41_v4_u8", command_set.clone())?
        .param(
            "idx",
            Primitive::U8,
            "Index of the point to send the command to",
        )?
        .param(
            "value",
            Primitive::Double,
            "Value to set the analog output to",
        )?
        .doc("Add a Analog Output command (double-precision float) with 1-byte prefix index")?
        .build()?;

    let add_u16_g41v4 = lib
        .define_method("add_g41_v4_u16", command_set.clone())?
        .param(
            "idx",
            Primitive::U16,
            "Index of the point to send the command to",
        )?
        .param(
            "value",
            Primitive::Double,
            "Value to set the analog output to",
        )?
        .doc("Add a Analog Output command (double-precision float) with 2-byte prefix index")?
        .build()?;

    let command_set = lib
        .define_class(&command_set)?
        .constructor(constructor)?
        .destructor(destructor)?
        .method(add_u8_g12v1)?
        .method(add_u16_g12v1)?
        .method(add_u8_g41v1)?
        .method(add_u16_g41v1)?
        .method(add_u8_g41v2)?
        .method(add_u16_g41v2)?
        .method(add_u8_g41v3)?
        .method(add_u16_g41v3)?
        .method(add_u8_g41v4)?
        .method(add_u16_g41v4)?
        .method(finish_header)?
        .doc("Builder type used to construct command requests")?
        .build()?;

    Ok(command_set)
}

fn define_time_sync_callback(
    lib: &mut LibraryBuilder,
    nothing: EnumHandle,
) -> BackTraced<FutureInterface<Unvalidated>> {
    let time_sync_error = lib
        .define_error_type(
            "time_sync_error",
            "time_sync_exception",
            ExceptionType::CheckedException,
        )?
        .add_error("clock_rollback", "Detected a clock rollback")?
        .add_error(
            "system_time_not_unix",
            "The system time cannot be converted to a Unix timestamp",
        )?
        .add_error(
            "bad_outstation_time_delay",
            "Outstation time delay exceeded the response delay",
        )?
        .add_error("overflow", "Overflow in calculation")?
        .add_error(
            "still_needs_time",
            "Outstation did not clear the NEED_TIME IIN bit",
        )?
        .add_error("system_time_not_available", "System time not available")?
        .add_error("iin_error", "Outstation indicated an error")?
        .add_task_errors()?
        .doc("Possible errors that can occur during a time synchronization procedure")?
        .build()?;

    let callback = lib.define_future_interface(
        "time_sync_task_callback",
        "Handler for time synchronization tasks",
        nothing,
        "Result of the time synchronization task",
        Some(time_sync_error),
    )?;

    Ok(callback)
}

fn define_time_sync_mode(lib: &mut LibraryBuilder) -> BackTraced<EnumHandle> {
    let mode = lib
        .define_enum("time_sync_mode")?
        .push(
            "lan",
            "Perform a LAN time sync with Record Current Time (0x18) function code",
        )?
        .push(
            "non_lan",
            "Perform a non-LAN time sync with Delay Measurement (0x17) function code",
        )?
        .doc("Time synchronization mode")?
        .build()?;

    Ok(mode)
}

fn define_restart_callback(lib: &mut LibraryBuilder) -> BackTraced<FutureInterface<Unvalidated>> {
    let restart_error = lib
        .define_error_type(
            "restart_error",
            "restart_exception",
            ExceptionType::CheckedException,
        )?
        .add_task_errors()?
        .doc("Errors that can occur during a cold/warm restart operation")?
        .build()?;

    let callback = lib.define_future_interface(
        "restart_task_callback",
        "Handler for restart tasks",
        DurationType::Milliseconds,
        "Result of the restart task",
        Some(restart_error),
    )?;

    Ok(callback)
}

fn define_link_status_callback(
    lib: &mut LibraryBuilder,
    nothing: EnumHandle,
) -> BackTraced<FutureInterface<Unvalidated>> {
    let link_status_error = lib
        .define_error_type("link_status_error", "link_status_exception", ExceptionType::CheckedException)?
        .add_error(
            "unexpected_response",
            "There was activity on the link, but it wasn't a LINK_STATUS",
        )?
        .add_task_errors()?
        .doc("Errors that can occur during a manually initiated link status check. See {class:master_channel.check_link_status()}")?
        .build()?;

    let callback = lib.define_future_interface(
        "link_status_callback",
        "Handler for link status check",
        nothing,
        "Result of the link status",
        Some(link_status_error),
    )?;

    Ok(callback)
}<|MERGE_RESOLUTION|>--- conflicted
+++ resolved
@@ -47,20 +47,12 @@
         )?
         .param(
             "connect_strategy",
-<<<<<<< HEAD
-            connect_strategy,
-=======
-            Type::Struct(connect_strategy.clone()),
->>>>>>> f05865bf
+            connect_strategy.clone(),
             "Controls the timing of (re)connection attempts",
         )?
         .param(
             "listener",
-<<<<<<< HEAD
-            tcp_client_state_listener,
-=======
-            Type::Interface(tcp_client_state_listener.clone()),
->>>>>>> f05865bf
+            tcp_client_state_listener.clone(),
             "TCP connection listener used to receive updates on the status of the connection",
         )?
         .returns(
@@ -72,25 +64,14 @@
         .build_static("create_tcp_channel")?;
 
     let master_channel_create_serial_fn = lib
-<<<<<<< HEAD
         .define_function("master_channel_create_serial")?
         .param("runtime",shared.runtime_class.clone(), "Runtime to use to drive asynchronous operations of the master")?
-        .param("config",master_channel_config, "Generic configuration for the channel")?
+        .param("config",master_channel_config.clone(), "Generic configuration for the channel")?
         .param("path", StringType, "Path to the serial device. Generally /dev/tty0 on Linux and COM1 on Windows.")?
         .param("serial_params",shared.serial_port_settings.clone(), "Serial port settings")?
         .param("open_retry_delay", DurationType::Milliseconds, "delay between attempts to open the serial port")?
         .param("listener",shared.port_state_listener.clone(), "Listener to receive updates on the status of the serial port")?
         .returns(master_channel_class.clone(), "Handle to the master created, {null} if an error occurred")?
-=======
-        .declare_native_function("master_channel_create_serial")?
-        .param("runtime", Type::ClassRef(shared.runtime_class.clone()), "Runtime to use to drive asynchronous operations of the master")?
-        .param("config", Type::Struct(master_channel_config.clone()), "Generic configuration for the channel")?
-        .param("path", Type::String, "Path to the serial device. Generally /dev/tty0 on Linux and COM1 on Windows.")?
-        .param("serial_params", Type::Struct(shared.serial_port_settings.clone()), "Serial port settings")?
-        .param("open_retry_delay", Type::Duration(DurationMapping::Milliseconds), "delay between attempts to open the serial port")?
-        .param("listener", Type::Interface(shared.port_state_listener.clone()), "Listener to receive updates on the status of the serial port")?
-        .return_type(ReturnType::new(Type::ClassRef(master_channel_class.clone()), "Handle to the master created, {null} if an error occurred"))?
->>>>>>> f05865bf
         .fails_with(shared.error_type.clone())?
         .doc(
             doc("Create a master channel on the specified serial port")
@@ -98,68 +79,55 @@
         )?
         .build_static("create_serial_channel")?;
 
-<<<<<<< HEAD
     let channel_destructor = lib.define_destructor(
         master_channel_class.clone(),
         "Shutdown a {class:master_channel} and release all resources",
     )?;
-=======
+
     let master_channel_create_tls_fn = lib
-        .declare_native_function("master_channel_create_tls")?
+        .define_function("master_channel_create_tls")?
         .param(
             "runtime",
-            Type::ClassRef(shared.runtime_class.clone()),
+            shared.runtime_class.clone(),
             "Runtime to use to drive asynchronous operations of the master",
         )?
         .param(
             "link_error_mode",
-            Type::Enum(shared.link_error_mode.clone()),
+            shared.link_error_mode.clone(),
             "Controls how link errors are handled with respect to the TCP session",
         )?
         .param(
             "config",
-            Type::Struct(master_channel_config),
+            master_channel_config,
             "Generic configuration for the channel",
         )?
         .param(
             "endpoints",
-            Type::ClassRef(endpoint_list.declaration()),
+            endpoint_list.declaration(),
             "List of IP endpoints.",
         )?
         .param(
             "tls_config",
-            Type::Struct(tls_client_config),
+            tls_client_config,
             "TLS client configuration",
         )?
         .param(
             "connect_strategy",
-            Type::Struct(connect_strategy),
+            connect_strategy,
             "Controls the timing of (re)connection attempts",
         )?
         .param(
             "listener",
-            Type::Interface(tcp_client_state_listener),
+            tcp_client_state_listener,
             "TCP connection listener used to receive updates on the status of the connection",
         )?
-        .return_type(ReturnType::new(
-            Type::ClassRef(master_channel_class.clone()),
+        .returns(
+            master_channel_class.clone(),
             "Handle to the master created, {null} if an error occurred",
-        ))?
+        )?
         .fails_with(shared.error_type.clone())?
         .doc("Create a master channel that connects to the specified TCP endpoint(s) and establish a TLS session with the remote.")?
-        .build()?;
-
-    let destroy_fn = lib
-        .declare_native_function("master_channel_destroy")?
-        .param(
-            "channel",
-            Type::ClassRef(master_channel_class.clone()),
-            "{class:MasterChannel} to destroy",
-        )?
-        .return_type(ReturnType::void())?
-        .doc("Shutdown a {class:MasterChannel} and release all resources")?
-        .build()?;
->>>>>>> f05865bf
+        .build_static("create_tls_channel")?;
 
     let enable_method = lib
         .define_method("enable", master_channel_class.clone())?
@@ -355,9 +323,10 @@
         .build()?;
 
     lib.define_class(&master_channel_class)?
-<<<<<<< HEAD
+
         .destructor(channel_destructor)?
         .static_method(master_channel_create_tcp_fn)?
+        .static_method(master_channel_create_tls_fn)?
         .static_method(master_channel_create_serial_fn)?
         .method(enable_method)?
         .method(disable_method)?
@@ -375,28 +344,6 @@
         .async_method(warm_restart_async)?
         .async_method(check_link_status_async)?
         .custom_destroy("shutdown")?
-=======
-        .destructor(&destroy_fn)?
-        .static_method("CreateTcpChannel", &master_channel_create_tcp_fn)?
-        .static_method("CreateTlsChannel", &master_channel_create_tls_fn)?
-        .static_method("CreateSerialChannel", &master_channel_create_serial_fn)?
-        .method("Enable", &enable_fn)?
-        .method("Disable", &disable_fn)?
-        .method("AddAssociation", &add_association_fn)?
-        .method("RemoveAssociation", &remove_association_fn)?
-        .method("SetDecodeLevel", &set_decode_level_fn)?
-        .method("GetDecodeLevel", &get_decode_level_fn)?
-        .method("AddPoll", &add_poll_fn)?
-        .method("RemovePoll", &remove_poll_fn)?
-        .method("DemandPoll", &demand_poll_fn)?
-        .async_method("Read", &read_fn)?
-        .async_method("Operate", &operate_fn)?
-        .async_method("SynchronizeTime", &perform_time_sync_fn)?
-        .async_method("ColdRestart", &cold_restart_fn)?
-        .async_method("WarmRestart", &warm_restart_fn)?
-        .async_method("CheckLinkStatus", &check_link_status_fn)?
-        .custom_destroy("Shutdown")?
->>>>>>> f05865bf
         .doc(
             doc("Represents a communication channel for a master station")
             .details("To communicate with a particular outstation, you need to add an association with {class:master_channel.add_association()}.")
@@ -407,7 +354,6 @@
     Ok(())
 }
 
-<<<<<<< HEAD
 fn define_connect_strategy(lib: &mut LibraryBuilder) -> BackTraced<FunctionArgStructHandle> {
     let min_connect_delay = Name::create("min_connect_delay")?;
     let max_connect_delay = Name::create("max_connect_delay")?;
@@ -416,48 +362,6 @@
     let strategy = lib.declare_function_arg_struct("connect_strategy")?;
     let strategy = lib
         .define_function_argument_struct(strategy)?
-=======
-fn define_tls_client_config(
-    lib: &mut LibraryBuilder,
-    shared: &SharedDefinitions,
-) -> Result<NativeStructHandle, BindingError> {
-    let tls_client_config = lib.declare_native_struct("TlsClientConfig")?;
-    lib.define_native_struct(&tls_client_config)?
-        .add("dns_name", Type::String, "Expected name to validate in the presented certificate (only in {enum:CertificateMode.AuthorityBased} mode)")?
-        .add(
-            "peer_cert_path",
-            Type::String,
-            "Path to the PEM-encoded certificate of the peer",
-        )?
-        .add(
-            "local_cert_path",
-            Type::String,
-            "Path to the PEM-encoded local certificate",
-        )?
-        .add(
-            "private_key_path",
-            Type::String,
-            "Path to the the PEM-encoded private key",
-        )?
-        .add(
-            "password",
-            Type::String,
-            doc("Optional password if the private key file is encrypted").details("Only PKCS#8 encrypted files are supported.").details("Pass empty string if the file is not encrypted.")
-        )?
-        .add(
-            "min_tls_version",
-            StructElementType::Enum(shared.min_tls_version.clone(), Some("V1_2".to_owned())),
-            "Minimum TLS version allowed",
-        )?
-        .add("certificate_mode", StructElementType::Enum(shared.certificate_mode.clone(), Some("AuthorityBased".to_owned())), "Certificate validation mode")?
-        .doc("TLS client configuration")?
-        .build()
-}
-
-fn define_connect_strategy(lib: &mut LibraryBuilder) -> Result<NativeStructHandle, BindingError> {
-    let strategy = lib.declare_native_struct("ConnectStrategy")?;
-    lib.define_native_struct(&strategy)?
->>>>>>> f05865bf
         .add(
             &min_connect_delay,
             DurationType::Milliseconds,
@@ -487,6 +391,53 @@
         .build()?;
 
     Ok(strategy)
+}
+
+fn define_tls_client_config(
+    lib: &mut LibraryBuilder,
+    shared: &SharedDefinitions,
+) -> BackTraced<FunctionArgStructHandle> {
+    let min_tls_version = Name::create("min_tls_version")?;
+    let certificate_mode = Name::create("certificate_mode")?;
+
+    let tls_client_config = lib.declare_function_arg_struct("tls_client_config")?;
+    let tls_client_config = lib.define_function_argument_struct(tls_client_config)?
+        .add("dns_name", StringType, "Expected name to validate in the presented certificate (only in {enum:certificate_mode.authority_based} mode)")?
+        .add(
+            "peer_cert_path",
+            StringType,
+            "Path to the PEM-encoded certificate of the peer",
+        )?
+        .add(
+            "local_cert_path",
+            StringType,
+            "Path to the PEM-encoded local certificate",
+        )?
+        .add(
+            "private_key_path",
+            StringType,
+            "Path to the the PEM-encoded private key",
+        )?
+        .add(
+            "password",
+            StringType,
+            doc("Optional password if the private key file is encrypted").details("Only PKCS#8 encrypted files are supported.").details("Pass empty string if the file is not encrypted.")
+        )?
+        .add(
+            min_tls_version.clone(),
+             shared.min_tls_version.clone(),
+            "Minimum TLS version allowed",
+        )?
+        .add(certificate_mode.clone(), shared.certificate_mode.clone(), "Certificate validation mode")?
+        .doc("TLS client configuration")?
+        .end_fields()?
+        .begin_initializer("init", InitializerType::Normal, "construct the configuration with defaults")?
+        .default_variant(&min_tls_version, "v12")?
+        .default_variant(&certificate_mode, "authority_based")?
+        .end_initializer()?
+        .build()?;
+
+    Ok(tls_client_config)
 }
 
 fn define_association_id(lib: &mut LibraryBuilder) -> BackTraced<UniversalStructHandle> {
