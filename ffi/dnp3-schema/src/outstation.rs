use std::time::Duration;

use oo_bindgen::callback::InterfaceHandle;
use oo_bindgen::class::ClassHandle;
use oo_bindgen::native_enum::*;
use oo_bindgen::native_function::*;
use oo_bindgen::native_struct::*;
use oo_bindgen::*;

use crate::shared::SharedDefinitions;

struct OutstationTypes {
    database: ClassHandle,
    outstation_config: NativeStructHandle,
    event_buffer_config: NativeStructHandle,
    outstation_application: InterfaceHandle,
    outstation_information: InterfaceHandle,
    control_handler: InterfaceHandle,
}

impl OutstationTypes {
    fn define(
        lib: &mut LibraryBuilder,
        shared_def: &SharedDefinitions,
    ) -> Result<Self, BindingError> {
        let database = crate::database::define(lib, shared_def)?;

        Ok(Self {
            database: database.clone(),
            outstation_config: define_outstation_config(lib, shared_def)?,
            event_buffer_config: define_event_buffer_config(lib)?,
            outstation_application: define_outstation_application(lib, &database)?,
            outstation_information: define_outstation_information(lib, shared_def)?,
            control_handler: define_control_handler(lib, &database, shared_def)?,
        })
    }
}

pub fn define(
    lib: &mut LibraryBuilder,
    shared_def: &SharedDefinitions,
) -> Result<(), BindingError> {
    // Everything required to create an outstation

    let types = OutstationTypes::define(lib, shared_def)?;
    let outstation = define_outstation(lib, shared_def, &types)?;
    let address_filter = define_address_filter(lib, shared_def)?;

    // Define the TCP server
    let tcp_server = lib.declare_class("TCPServer")?;

    let tcp_server_new_fn = lib
        .declare_native_function("tcpserver_new")?
        .param(
            "runtime",
            Type::ClassRef(shared_def.runtime_class.clone()),
            "Runtime to execute the server on",
        )?
        .param(
            "link_error_mode",
            Type::Enum(shared_def.link_error_mode.clone()),
            "Controls how link errors are handled with respect to the TCP session",
        )?
        .param(
            "address",
            Type::String,
            "Address to bind the server to e.g. 127.0.0.1:20000",
        )?
        .return_type(ReturnType::new(
            Type::ClassRef(tcp_server.clone()),
            "New TCP server instance",
        ))?
        .fails_with(shared_def.error_type.clone())?
        .doc(doc("Create a new TCP server.").details("To start it, use {class:TCPServer.bind()}."))?
        .build()?;

    let tcp_server_destroy_fn = lib.declare_native_function("tcpserver_destroy")?
        .param("server", Type::ClassRef(tcp_server.clone()), "Server to shutdown")?
        .return_type(ReturnType::void())?
        .doc("Gracefully shutdown all the outstations associated to this server, stops the server and release resources.")?
        .build()?;

    let tcp_server_add_outstation_fn = lib.declare_native_function("tcpserver_add_outstation")?
        .param("server", Type::ClassRef(tcp_server.clone()), "TCP server to add the outstation to")?
        .param("config", Type::Struct(types.outstation_config), "Outstation configuration")?
        .param("event_config", Type::Struct(types.event_buffer_config), "Event buffer configuration")?
        .param("application", Type::Interface(types.outstation_application), "Outstation application callbacks")?
        .param("information", Type::Interface(types.outstation_information), "Outstation information callbacks")?
        .param("control_handler", Type::Interface(types.control_handler), "Outstation control handler")?
        .param("filter", Type::ClassRef(address_filter.declaration()), "Address filter")?
        .return_type(ReturnType::new(Type::ClassRef(outstation.declaration()), "Outstation handle"))?
        .fails_with(shared_def.error_type.clone())?
        .doc(doc("Add an outstation to the server.")
            .details("The returned {class:Outstation} can be used to modify points of the outstation.")
            .details("In order for the outstation to run, the TCP server must be running. Use {class:TCPServer.bind()} to run it."))?
        .build()?;

    let tcp_server_bind_fn = lib.declare_native_function("tcpserver_bind")?
        .param("server", Type::ClassRef(tcp_server.clone()), "Server to bind")?
        .return_type(ReturnType::void())?
        .fails_with(shared_def.error_type.clone())?
        .doc("Bind the server to the port and starts listening. Also starts all the outstations associated to it.")?
        .build()?;

    lib.define_class(&tcp_server)?
        .constructor(&tcp_server_new_fn)?
        .destructor(&tcp_server_destroy_fn)?
        .method("add_outstation", &tcp_server_add_outstation_fn)?
        .method("bind", &tcp_server_bind_fn)?
        .manual_destroy()?
        .doc(doc("TCP server that listens for connections and routes the messages to outstations.")
        .details("To add outstations to it, use {class:TCPServer.add_outstation()}. Once all the outstations are added, the server can be started with {class:TCPServer.bind()}.")
        .details("{class:TCPServer.[destructor]} is used to gracefully shutdown all the outstations and the server."))?
        .build()?;

    Ok(())
}

fn define_outstation(
    lib: &mut LibraryBuilder,
    shared_def: &SharedDefinitions,
    types: &OutstationTypes,
) -> Result<ClassHandle, BindingError> {
    let transaction_interface = lib
        .define_interface("OutstationTransaction", "Outstation transaction interface")?
        .callback(
            "execute",
            "Execute the transaction with the provided database",
        )?
        .param(
            "database",
            Type::ClassRef(types.database.declaration()),
            "Database",
        )?
        .return_type(ReturnType::void())?
        .build()?
        .destroy_callback("on_destroy")?
        .build()?;

    let outstation = lib.declare_class("Outstation")?;

    let outstation_create_serial_session_fn = lib
        .declare_native_function("outstation_create_serial_session")?
        .param(
            "runtime",
            Type::ClassRef(shared_def.runtime_class.clone()),
            "runtime on which to spawn the outstation",
        )?
        .param("serial_path", Type::String, "Path of the serial device")?
        .param(
            "settings",
            Type::Struct(shared_def.serial_port_settings.clone()),
            "settings for the serial port",
        )?
        .param(
            "config",
            Type::Struct(types.outstation_config.clone()),
            "outstation configuration",
        )?
        .param(
            "event_config",
            Type::Struct(types.event_buffer_config.clone()),
            "event buffer configuration",
        )?
        .param(
            "application",
            Type::Interface(types.outstation_application.clone()),
            "application interface",
        )?
        .param(
            "information",
            Type::Interface(types.outstation_information.clone()),
            "informational events interface",
        )?
        .param(
            "control_handler",
            Type::Interface(types.control_handler.clone()),
            "control handler interface",
        )?
        .return_type(ReturnType::Type(
            Type::ClassRef(outstation.clone()),
            "Outstation instance or {null} if the port cannot be opened".into(),
        ))?
        .fails_with(shared_def.error_type.clone())?
        .doc("Create an outstation instance running on a serial port")?
        .build()?;

    let outstation_destroy_fn = lib.declare_native_function("outstation_destroy")?
        .param("outstation", Type::ClassRef(outstation.clone()), "Outstation to destroy")?
        .return_type(ReturnType::void())?
        .doc(doc("Free resources of the outstation.").warning("This does not shutdown the outstation. Only {class:TCPServer.[destructor]} will properly shutdown the outstation."))?
        .build()?;

    let outstation_transaction_fn = lib
        .declare_native_function("outstation_transaction")?
        .param(
            "outstation",
            Type::ClassRef(outstation.clone()),
            "Outstation",
        )?
        .param(
            "callback",
            Type::Interface(transaction_interface),
            "Method to execute as a transaction",
        )?
        .return_type(ReturnType::void())?
        .doc("Execute transaction to modify the internal database of the outstation")?
        .build()?;

    let outstation_set_decode_level_fn = lib
        .declare_native_function("outstation_set_decode_level")?
        .param(
            "outstation",
            Type::ClassRef(outstation.clone()),
            "{class:Outstation} on which to set the decoding level",
        )?
        .param(
            "level",
            Type::Struct(shared_def.decode_level.clone()),
            "Decode log",
        )?
        .return_type(ReturnType::void())?
        .fails_with(shared_def.error_type.clone())?
        .doc("Set decoding log level")?
        .build()?;

    lib.define_class(&outstation)?
        .destructor(&outstation_destroy_fn)?
        .static_method(
            "create_serial_session",
            &outstation_create_serial_session_fn,
        )?
        .method("transaction", &outstation_transaction_fn)?
        .method("set_decode_level", &outstation_set_decode_level_fn)?
        .doc(doc("Outstation handle").details("Use this handle to modify the internal database."))?
        .build()
}

fn define_outstation_config(
    lib: &mut LibraryBuilder,
    shared: &SharedDefinitions,
) -> Result<NativeStructHandle, BindingError> {
    let class_zero_config = lib.declare_native_struct("ClassZeroConfig")?;
    let class_zero_config = lib
        .define_native_struct(&class_zero_config)?
        .add(
            "binary",
            StructElementType::Bool(Some(true)),
            "Include Binary Inputs in Class 0 reads",
        )?
        .add(
            "double_bit_binary",
            StructElementType::Bool(Some(true)),
            "Include Double-Bit Binary Inputs in Class 0 reads",
        )?
        .add(
            "binary_output_status",
            StructElementType::Bool(Some(true)),
            "Include Binary Output Status in Class 0 reads",
        )?
        .add(
            "counter",
            StructElementType::Bool(Some(true)),
            "Include Counters in Class 0 reads",
        )?
        .add(
            "frozen_counter",
            StructElementType::Bool(Some(true)),
            "Include Frozen Counters in Class 0 reads",
        )?
        .add(
            "analog",
            StructElementType::Bool(Some(true)),
            "Include Analog Inputs in Class 0 reads",
        )?
        .add(
            "analog_output_status",
            StructElementType::Bool(Some(true)),
            "Include Analog Output Status in Class 0 reads",
        )?
        .add(
            "octet_strings",
            StructElementType::Bool(Some(false)),
            doc("Include Binary Inputs in Class 0 reads")
                .warning("For conformance, this should be false."),
        )?
        .doc("Controls which types are reported during a Class 0 read.")?
        .build()?;

    let features = lib.declare_native_struct("OutstationFeatures")?;
    let features = lib
        .define_native_struct(&features)?
        .add(
            "self_address",
            StructElementType::Bool(Some(false)),
            "Respond to the self address",
        )?
        .add(
            "broadcast",
            StructElementType::Bool(Some(true)),
            "Process valid broadcast messages",
        )?
        .add(
            "unsolicited",
            StructElementType::Bool(Some(true)),
            "Respond to enable/disable unsolicited response and produce unsolicited responses",
        )?
        .doc("Optional outstation features that can be enabled or disabled")?
        .build()?;

    let outstation_config = lib.declare_native_struct("OutstationConfig")?;
    let outstation_config = lib
        .define_native_struct(&outstation_config)?
        .add(
            "outstation_address",
            Type::Uint16,
            "Link-layer outstation address",
        )?
        .add("master_address", Type::Uint16, "Link-layer master address")?
        .add(
            "solicited_buffer_size",
            StructElementType::Uint16(Some(2048)),
            doc("Solicited response buffer size").details("Must be at least 249 bytes"),
        )?
        .add(
            "unsolicited_buffer_size",
            StructElementType::Uint16(Some(2048)),
            doc("Unsolicited response buffer size").details("Must be at least 249 bytes"),
        )?
        .add(
            "rx_buffer_size",
            StructElementType::Uint16(Some(2048)),
            doc("Receive buffer size").details("Must be at least 249 bytes"),
        )?
        .add(
            "decode_level",
            StructElementType::Struct(shared.decode_level.clone()),
            "Decoding level",
        )?
        .add(
            "confirm_timeout",
            StructElementType::Duration(DurationMapping::Milliseconds, Some(Duration::from_secs(5))),
            "Confirmation timeout",
        )?
        .add(
            "select_timeout",
            StructElementType::Duration(DurationMapping::Milliseconds, Some(Duration::from_secs(5))),
            "Select timeout",
        )?
        .add("features", Type::Struct(features), "Optional features")?
        .add(
            "max_unsolicited_retries",
            StructElementType::Uint32(Some(u32::MAX)),
            "Maximum number of unsolicited retries",
        )?
        .add(
            "unsolicited_retry_delay",
            StructElementType::Duration(DurationMapping::Milliseconds, Some(Duration::from_secs(5))),
            "Delay to wait before retrying an unsolicited response",
        )?
        .add(
            "keep_alive_timeout",
            StructElementType::Duration(DurationMapping::Milliseconds, Some(Duration::from_secs(60))),
            doc("Delay of inactivity before sending a REQUEST_LINK_STATUS to the master")
                .details("A value of zero means no automatic keep-alives."),
        )?
        .add("max_read_request_headers", StructElementType::Uint16(Some(64)), doc("Maximum number of headers that will be processed in a READ request.").details("Internally, this controls the size of a pre-allocated buffer used to process requests. A minimum value of `DEFAULT_READ_REQUEST_HEADERS` is always enforced. Requesting more than this number will result in the PARAMETER_ERROR IIN bit being set in the response."))?
        .add("max_controls_per_request", StructElementType::Uint16(Some(64)), doc("Maximum number of controls in a single request."))?
        .add("class_zero", Type::Struct(class_zero_config), "Controls responses to Class 0 reads")?
        .doc("Outstation configuration")?
        .build()?;

    Ok(outstation_config)
}

fn define_event_buffer_config(
    lib: &mut LibraryBuilder,
) -> Result<NativeStructHandle, BindingError> {
    let event_buffer_config = lib.declare_native_struct("EventBufferConfig")?;
    let event_buffer_config = lib
        .define_native_struct(&event_buffer_config)?
        .add(
            "max_binary",
            Type::Uint16,
            "Maximum number of Binary Input events (g2)",
        )?
        .add(
            "max_double_bit_binary",
            Type::Uint16,
            "Maximum number of Double-Bit Binary Input events (g4)",
        )?
        .add(
            "max_binary_output_status",
            Type::Uint16,
            "Maximum number of Binary Output Status events (g11)",
        )?
        .add(
            "max_counter",
            Type::Uint16,
            "Maximum number of Counter events (g22)",
        )?
        .add(
            "max_frozen_counter",
            Type::Uint16,
            "Maximum number of Frozen Counter events (g23)",
        )?
        .add(
            "max_analog",
            Type::Uint16,
            "Maximum number of Analog Input events (g32)",
        )?
        .add(
            "max_analog_output_status",
            Type::Uint16,
            "Maximum number of Analog Output Status events (g42)",
        )?
        .add(
            "max_octet_string",
            Type::Uint16,
            doc("Maximum number of Octet String events (g111)"),
        )?
        .doc(
            doc("Maximum number of events for each type")
                .details("A value of zero means that events will not be buffered for that type."),
        )?
        .build()?;

    let event_buffer_config_all_types = lib
        .declare_native_function("event_buffer_config_all_types")?
        .param("max", Type::Uint16, "Maximum value to set all types")?
        .return_type(ReturnType::new(
            Type::Struct(event_buffer_config.clone()),
            "Event buffer configuration",
        ))?
        .doc("Initialize an event buffer configuration with the same maximum values for all types")?
        .build()?;

    let event_buffer_config_no_events = lib
        .declare_native_function("event_buffer_config_no_events")?
        .return_type(ReturnType::new(
            Type::Struct(event_buffer_config.clone()),
            "Event buffer configuration",
        ))?
        .doc("Initialize an event buffer configuration to support no events")?
        .build()?;

    lib.define_struct(&event_buffer_config)?
        .static_method("all_types", &event_buffer_config_all_types)?
        .static_method("no_events", &event_buffer_config_no_events)?
        .build();

    Ok(event_buffer_config)
}

fn define_outstation_application(
    lib: &mut LibraryBuilder,
    database: &ClassHandle,
) -> Result<InterfaceHandle, BindingError> {
    let restart_delay_type = lib
        .define_native_enum("RestartDelayType")?
        .push("NotSupported", "Restart mode not supported")?
        .push("Seconds", "Value is in seconds (corresponds to g51v1)")?
        .push(
            "Milliseconds",
            "Value is in milliseconds (corresponds to g51v2)",
        )?
        .doc("Type of restart delay value. Used by {struct:RestartDelay}.")?
        .build()?;

    let application_iin = lib.declare_native_struct("ApplicationIIN")?;
    let application_iin = lib
        .define_native_struct(&application_iin)?
        .add(
            "need_time",
            StructElementType::Bool(Some(false)),
            "IIN1.4 - Time synchronization is required",
        )?
        .add(
            "local_control",
            StructElementType::Bool(Some(false)),
            "IIN1.5 - Some output points are in local mode",
        )?
        .add(
            "device_trouble",
            StructElementType::Bool(Some(false)),
            "IIN1.6 - Device trouble",
        )?
        .add(
            "config_corrupt",
            StructElementType::Bool(Some(false)),
            "IIN2.5 - Configuration corrupt",
        )?
        .doc("Application-controlled IIN bits")?
        .build()?;

    let restart_delay = lib.declare_native_struct("RestartDelay")?;
    let restart_delay = lib.define_native_struct(&restart_delay)?
        .add("restart_type", Type::Enum(restart_delay_type), "Indicates what {struct:RestartDelay.value} is.")?
        .add("value", Type::Uint16, "Expected delay before the outstation comes back online.")?
        .doc(doc("Restart delay used by {interface:OutstationApplication.cold_restart()} and {interface:OutstationApplication.warm_restart()}")
        .details("If {struct:RestartDelay.restart_type} is not {enum:RestartDelayType.NotSupported}, then the {struct:RestartDelay.value} is valid. Otherwise, the outstation will return IIN2.0 NO_FUNC_CODE_SUPPORT."))?
        .build()?;

    let restart_delay_not_supported_fn = lib
        .declare_native_function("restart_delay_not_supported")?
        .return_type(ReturnType::new(
            Type::Struct(restart_delay.clone()),
            "Unsupported restart delay",
        ))?
        .doc("Creates a restart delay that indicates that this operation is not supported.")?
        .build()?;

    let restart_delay_seconds_fn = lib
        .declare_native_function("restart_delay_seconds")?
        .param("value", Type::Uint16, "Expected restart delay (in seconds)")?
        .return_type(ReturnType::new(
            Type::Struct(restart_delay.clone()),
            "Valid restart delay",
        ))?
        .doc("Creates a restart delay with a value specified in seconds.")?
        .build()?;

    let restart_delay_millis_fn = lib
        .declare_native_function("restart_delay_millis")?
        .param(
            "value",
            Type::Uint16,
            "Expected restart delay (in milliseconds)",
        )?
        .return_type(ReturnType::new(
            Type::Struct(restart_delay.clone()),
            "Valid restart delay",
        ))?
        .doc("Creates a restart delay with a value specified in milliseconds.")?
        .build()?;

    lib.define_struct(&restart_delay)?
        .static_method("NotSupported", &restart_delay_not_supported_fn)?
        .static_method("ValidSeconds", &restart_delay_seconds_fn)?
        .static_method("ValidMillis", &restart_delay_millis_fn)?
        .build();

    let write_time_result = lib.define_native_enum("WriteTimeResult")?
        .push("NotSupported", "Writing time is not supported by this outstation (translated to NO_FUNC_CODE_SUPPORT).")?
        .push("InvalidValue", "The provided value was invalid (translated to PARAM_ERROR)")?
        .push("Ok", "The write time operation succeeded.")?
        .doc("Write time result used by {interface:OutstationApplication.write_absolute_time()}")?
        .build()?;

    let freeze_type = lib.define_native_enum("FreezeType")?
        .push("ImmediateFreeze", "Copy the current value of a counter to the associated point")?
        .push("FreezeAndClear", "Copy the current value of a counter to the associated point and clear the current value to 0.")?
        .doc("Freeze operation type")?
        .build()?;

    let freeze_result = lib
        .define_native_enum("FreezeResult")?
        .push("Success", "Freeze operation was successful")?
        .push("ParameterError", "One of the point is invalid")?
        .push(
            "NotSupported",
            "The demanded freeze operation is not supported by this device",
        )?
        .doc("Result of a freeze operation")?
        .build()?;

    lib.define_interface("OutstationApplication", "Dynamic information required by the outstation from the user application")?
        .callback("get_processing_delay_ms", doc("Returns the DELAY_MEASUREMENT delay")
            .details("The value returned by this method is used in conjunction with the DELAY_MEASUREMENT function code and returned in a g52v2 time delay object as part of a non-LAN time synchronization procedure.")
            .details("It represents the processing delay from receiving the request to sending the response. This parameter should almost always use the default value of zero as only an RTOS or bare metal system would have access to this level of timing. Modern hardware can almost always respond in less than 1 millisecond anyway.")
            .details("For more information, see IEEE-1815 2012, p. 64."))?
            .return_type(ReturnType::new(Type::Uint16, "Processing delay, in milliseconds"))?
            .build()?
        .callback("write_absolute_time", "Handle a write of the absolute time during time synchronization procedures.")?
            .param("time", Type::Uint64, "Received time in milliseconds since EPOCH (only 48 bits are used)")?
            .return_type(ReturnType::new(Type::Enum(write_time_result), "Result of the write time operation"))?
            .build()?
        .callback("get_application_iin", "Returns the application-controlled IIN bits")?
            .return_type(ReturnType::new(Type::Struct(application_iin), "Application IIN bits"))?
            .build()?
        .callback("cold_restart", doc("Request that the outstation perform a cold restart (IEEE-1815 2012, p. 58)")
            .details("The outstation will not automatically restart. It is the responsibility of the user application to handle this request and take the appropriate action."))?
            .return_type(ReturnType::new(Type::Struct(restart_delay.clone()), "The restart delay"))?
            .build()?
        .callback("warm_restart", doc("Request that the outstation perform a warm restart (IEEE-1815 2012, p. 58)")
            .details("The outstation will not automatically restart. It is the responsibility of the user application to handle this request and take the appropriate action."))?
            .return_type(ReturnType::new(Type::Struct(restart_delay), "The restart delay"))?
            .build()?
        .callback("freeze_counters_all", "Freeze all the counters")?
            .param("freeze_type", Type::Enum(freeze_type.clone()), "Type of freeze operation")?
            .param("database", Type::ClassRef(database.declaration()), "Database")?
            .return_type(ReturnType::new(Type::Enum(freeze_result.clone()), "Result of the freeze operation"))?
            .build()?
        .callback("freeze_counters_range", "Freeze a range of counters")?
            .param("start", Type::Uint16, "Start index to freeze (inclusive)")?
            .param("stop", Type::Uint16, "Stop index to freeze (inclusive)")?
            .param("freeze_type", Type::Enum(freeze_type), "Type of freeze operation")?
            .param("database", Type::ClassRef(database.declaration()), "Database")?
            .return_type(ReturnType::new(Type::Enum(freeze_result), "Result of the freeze operation"))?
            .build()?
        .destroy_callback("on_destroy")?
        .build()
}

fn define_outstation_information(
    lib: &mut LibraryBuilder,
    shared_def: &SharedDefinitions,
) -> Result<InterfaceHandle, BindingError> {
    let function_code = define_function_code(lib)?;

    let request_header = lib.declare_native_struct("RequestHeader")?;
    let request_header = lib
        .define_native_struct(&request_header)?
        .add(
            "control",
            Type::Struct(shared_def.control_struct.clone()),
            "Control field",
        )?
        .add(
            "function",
            Type::Enum(function_code.clone()),
            "Function code",
        )?
        .doc("Application-layer header for requests")?
        .build()?;

    let broadcast_action = lib.define_native_enum("BroadcastAction")?
        .push("Processed", "Outstation processed the broadcast")?
        .push("IgnoredByConfiguration", "Outstation ignored the broadcast message b/c it is disabled by configuration")?
        .push("BadObjectHeaders", "Outstation was unable to parse the object headers and ignored the request")?
        .push("UnsupportedFunction", "Outstation ignore the broadcast message b/c the function is not supported via Broadcast")?
        .doc("Enumeration describing how the outstation processed a broadcast request")?
        .build()?;

    lib.define_interface("OutstationInformation", doc("Informational callbacks that the outstation doesn't rely on to function").details("It may be useful to certain applications to assess the health of the communication or to count statistics"))?
        .callback("process_request_from_idle", "Called when a request is processed from the IDLE state")?
            .param("header", Type::Struct(request_header), "Request header")?
            .return_type(ReturnType::void())?
            .build()?
        .callback("broadcast_received", "Called when a broadcast request is received by the outstation")?
            .param("function_code", Type::Enum(function_code), "Function code received")?
            .param("action", Type::Enum(broadcast_action), "Broadcast action")?
            .return_type(ReturnType::void())?
            .build()?
        .callback("enter_solicited_confirm_wait", "Outstation has begun waiting for a solicited confirm")?
            .param("ecsn", Type::Uint8, "Expected sequence number")?
            .return_type(ReturnType::void())?
            .build()?
        .callback("solicited_confirm_timeout", "Failed to receive a solicited confirm before the timeout occurred")?
            .param("ecsn", Type::Uint8, "Expected sequence number")?
            .return_type(ReturnType::void())?
            .build()?
        .callback("solicited_confirm_received", "Received the expected confirm")?
            .param("ecsn", Type::Uint8, "Expected sequence number")?
            .return_type(ReturnType::void())?
            .build()?
        .callback("solicited_confirm_wait_new_request", "Received a new request while waiting for a solicited confirm, aborting the response series")?
            .return_type(ReturnType::void())?
            .build()?
        .callback("wrong_solicited_confirm_seq", "Received a solicited confirm with the wrong sequence number")?
            .param("ecsn", Type::Uint8, "Expected sequence number")?
            .param("seq", Type::Uint8, "Received sequence number")?
            .return_type(ReturnType::void())?
            .build()?
        .callback("unexpected_confirm", "Received a confirm when not expecting one")?
            .param("unsolicited", Type::Bool, "True if it's an unsolicited response confirm, false if it's a solicited response confirm")?
            .param("seq", Type::Uint8, "Received sequence number")?
            .return_type(ReturnType::void())?
            .build()?
        .callback("enter_unsolicited_confirm_wait", "Outstation has begun waiting for an unsolicited confirm")?
            .param("ecsn", Type::Uint8, "Expected sequence number")?
            .return_type(ReturnType::void())?
            .build()?
        .callback("unsolicited_confirm_timeout", "Failed to receive an unsolicited confirm before the timeout occurred")?
            .param("ecsn", Type::Uint8, "Expected sequence number")?
            .param("retry", Type::Bool, "Is it a retry")?
            .return_type(ReturnType::void())?
            .build()?
        .callback("unsolicited_confirmed", "Master confirmed an unsolicited message")?
            .param("ecsn", Type::Uint8, "Expected sequence number")?
            .return_type(ReturnType::void())?
            .build()?
        .callback("clear_restart_iin", "Master cleared the restart IIN bit")?
            .return_type(ReturnType::void())?
            .build()?
        .destroy_callback("on_destroy")?
        .build()
}

fn define_control_handler(
    lib: &mut LibraryBuilder,
    database: &ClassHandle,
    shared_def: &SharedDefinitions,
) -> Result<InterfaceHandle, BindingError> {
    let command_status = define_command_status(lib)?;

    let operate_type = lib
        .define_native_enum("OperateType")?
        .push(
            "SelectBeforeOperate",
            "control point was properly selected before the operate request",
        )?
        .push(
            "DirectOperate",
            "operate the control via a DirectOperate request",
        )?
        .push(
            "DirectOperateNoAck",
            "operate the control via a DirectOperateNoAck request",
        )?
        .doc("Enumeration describing how the master requested the control operation")?
        .build()?;

<<<<<<< HEAD
    let freeze_type = lib.define_native_enum("FreezeType")?
        .push("ImmediateFreeze", "Copy the current value of a counter to the associated point")?
        .push("FreezeAndClear", "Copy the current value of a counter to the associated point and clear the current value to 0.")?
        .doc("Freeze operation type")?
        .build()?;

    let freeze_result = lib
        .define_native_enum("FreezeResult")?
        .push("Success", "Freeze operation was successful")?
        .push("ParameterError", "One of the point is invalid")?
        .push(
            "NotSupported",
            "The demanded freeze operation is not supported by this device",
        )?
        .doc("Result of a freeze operation")?
        .build()?;

    let select_details_1 = "Implementors can think of this function as asking the question \"is this control supported\"?";
    let select_details_2 = "Most implementations should not alter the database in this method. It is only provided in the event that some event counters reflected via the API get updated on SELECT, but this would be highly abnormal.";
    let select_g12_doc = doc("Select a CROB, but do not operate").details(select_details_1).details(select_details_2);
    let select_g40_doc = doc("Select an analog output, but do not operate").details(select_details_1).details(select_details_2);

=======
>>>>>>> 2d54f8b1
    lib.define_interface("ControlHandler", "Callbacks for handling controls")?
        .callback("begin_fragment", "Notifies the start of a command fragment")?
            .return_type(ReturnType::void())?
            .build()?
        .callback("end_fragment", "Notifies the end of a command fragment")?
            .return_type(ReturnType::void())?
            .build()?
        .callback("select_g12v1", select_g12_doc)?
            .param("control", Type::Struct(shared_def.g12v1_struct.clone()), "Received CROB")?
            .param("index", Type::Uint16, "Index of the point")?
            .param("database", Type::ClassRef(database.declaration()), "Database")?
            .return_type(ReturnType::new(Type::Enum(command_status.clone()), "Command status"))?
            .build()?
        .callback("operate_g12v1", "Operate a control point")?
            .param("control", Type::Struct(shared_def.g12v1_struct.clone()), "Received CROB")?
            .param("index", Type::Uint16, "Index of the point")?
            .param("op_type", Type::Enum(operate_type.clone()), "Operate type")?
            .param("database", Type::ClassRef(database.declaration()), "Database")?
            .return_type(ReturnType::new(Type::Enum(command_status.clone()), "Command status"))?
            .build()?
        .callback("select_g41v1", select_g40_doc.clone())?
            .param("control", Type::Sint32, "Received analog output value")?
            .param("index", Type::Uint16, "Index of the point")?
            .param("database", Type::ClassRef(database.declaration()), "Database")?
            .return_type(ReturnType::new(Type::Enum(command_status.clone()), "Command status"))?
            .build()?
        .callback("operate_g41v1", "Operate a control point")?
            .param("control", Type::Sint32, "Received analog output value")?
            .param("index", Type::Uint16, "Index of the point")?
            .param("op_type", Type::Enum(operate_type.clone()), "Operate type")?
            .param("database", Type::ClassRef(database.declaration()), "Database")?
            .return_type(ReturnType::new(Type::Enum(command_status.clone()), "Command status"))?
            .build()?
        .callback("select_g41v2", select_g40_doc.clone())?
            .param("value", Type::Sint16, "Received analog output value")?
            .param("index", Type::Uint16, "Index of the point")?
            .param("database", Type::ClassRef(database.declaration()), "Database")?
            .return_type(ReturnType::new(Type::Enum(command_status.clone()), "Command status"))?
            .build()?
        .callback("operate_g41v2", "Operate a control point")?
            .param("value", Type::Sint16, "Received analog output value")?
            .param("index", Type::Uint16, "Index of the point")?
            .param("op_type", Type::Enum(operate_type.clone()), "Operate type")?
            .param("database", Type::ClassRef(database.declaration()), "Database")?
            .return_type(ReturnType::new(Type::Enum(command_status.clone()), "Command status"))?
            .build()?
        .callback("select_g41v3", select_g40_doc.clone())?
            .param("value", Type::Float, "Received analog output value")?
            .param("index", Type::Uint16, "Index of the point")?
            .param("database", Type::ClassRef(database.declaration()), "Database")?
            .return_type(ReturnType::new(Type::Enum(command_status.clone()), "Command status"))?
            .build()?
        .callback("operate_g41v3", "Operate a control point")?
            .param("value", Type::Float, "Received analog output value")?
            .param("index", Type::Uint16, "Index of the point")?
            .param("op_type", Type::Enum(operate_type.clone()), "Operate type")?
            .param("database", Type::ClassRef(database.declaration()), "Database")?
            .return_type(ReturnType::new(Type::Enum(command_status.clone()), "Command status"))?
            .build()?
        .callback("select_g41v4", select_g40_doc)?
            .param("value", Type::Double, "Received analog output value")?
            .param("index", Type::Uint16, "Index of the point")?
            .param("database", Type::ClassRef(database.declaration()), "Database")?
            .return_type(ReturnType::new(Type::Enum(command_status.clone()), "Command status"))?
            .build()?
        .callback("operate_g41v4", "Operate a control point")?
            .param("value", Type::Double, "Received analog output value")?
            .param("index", Type::Uint16, "Index of the point")?
            .param("op_type", Type::Enum(operate_type), "Operate type")?
            .param("database", Type::ClassRef(database.declaration()), "Database")?
            .return_type(ReturnType::new(Type::Enum(command_status), "Command status"))?
            .build()?
        .destroy_callback("on_destroy")?
        .build()
}

fn define_address_filter(
    lib: &mut LibraryBuilder,
    shared_def: &SharedDefinitions,
) -> Result<ClassHandle, BindingError> {
    let address_filter = lib.declare_class("AddressFilter")?;

    let address_filter_any_fn = lib
        .declare_native_function("address_filter_any")?
        .return_type(ReturnType::new(
            Type::ClassRef(address_filter.clone()),
            "Address filter",
        ))?
        .doc("Create an address filter that accepts any IP address")?
        .build()?;

    let address_filter_new_fn = lib
        .declare_native_function("address_filter_new")?
        .param("address", Type::String, "IP address to accept")?
        .return_type(ReturnType::new(
            Type::ClassRef(address_filter.clone()),
            "Address filter",
        ))?
        .fails_with(shared_def.error_type.clone())?
        .doc("Create an address filter that accepts any IP address")?
        .build()?;

    let address_filter_add_fn = lib
        .declare_native_function("address_filter_add")?
        .param(
            "address_filter",
            Type::ClassRef(address_filter.clone()),
            "Address filter to modify",
        )?
        .param("address", Type::String, "IP address to add")?
        .return_type(ReturnType::void())?
        .fails_with(shared_def.error_type.clone())?
        .doc("Add an accepted IP address to the filter")?
        .build()?;

    let address_filter_destroy_fn = lib
        .declare_native_function("address_filter_destroy")?
        .param(
            "address_filter",
            Type::ClassRef(address_filter.clone()),
            "Address filter to destroy",
        )?
        .return_type(ReturnType::void())?
        .doc("Destroy an address filter")?
        .build()?;

    lib.define_class(&address_filter)?
        .constructor(&address_filter_new_fn)?
        .destructor(&address_filter_destroy_fn)?
        .static_method("Any", &address_filter_any_fn)?
        .method("Add", &address_filter_add_fn)?
        .doc("Outstation address filter")?
        .build()
}

fn define_function_code(lib: &mut LibraryBuilder) -> Result<NativeEnumHandle, BindingError> {
    lib.define_native_enum("FunctionCode")?
        .push("Confirm", "Master sends this to an outstation to confirm the receipt of an Application Layer fragment (value == 0)")?
        .push("Read", "Outstation shall return the data specified by the objects in the request (value == 1)")?
        .push("Write", "Outstation shall store the data specified by the objects in the request (value == 2)")?
        .push("Select", "Outstation shall select (or arm) the output points specified by the objects in the request in preparation for a subsequent operate command (value == 3)")?
        .push("Operate", "Outstation shall activate the output points selected (or armed) by a previous select function code command (value == 4)")?
        .push("DirectOperate", "Outstation shall immediately actuate the output points specified by the objects in the request (value == 5)")?
        .push("DirectOperateNoResponse", "Same as DirectOperate but outstation shall not send a response (value == 6)")?
        .push("ImmediateFreeze", "Outstation shall copy the point data values specified by the objects in the request to a separate freeze buffer (value == 7)")?
        .push("ImmediateFreezeNoResponse", "Same as ImmediateFreeze but outstation shall not send a response (value == 8)")?
        .push("FreezeClear", "Outstation shall copy the point data values specified by the objects in the request into a separate freeze buffer and then clear the values (value == 9)")?
        .push("FreezeClearNoResponse", "Same as FreezeClear but outstation shall not send a response (value == 10)")?
        .push("FreezeAtTime", "Outstation shall copy the point data values specified by the objects in the request to a separate freeze buffer at the time and/or time intervals specified in a special time data information object (value == 11)")?
        .push("FreezeAtTimeNoResponse", "Same as FreezeAtTime but outstation shall not send a response (value == 12)")?
        .push("ColdRestart", "Outstation shall perform a complete reset of all hardware and software in the device (value == 13)")?
        .push("WarmRestart", "Outstation shall reset only portions of the device (value == 14)")?
        .push("InitializeData", "Obsolete-Do not use for new designs (value == 15)")?
        .push("InitializeApplication", "Outstation shall place the applications specified by the objects in the request into the ready to run state (value == 16)")?
        .push("StartApplication", "Outstation shall start running the applications specified by the objects in the request (value == 17)")?
        .push("StopApplication", "Outstation shall stop running the applications specified by the objects in the request (value == 18)")?
        .push("SaveConfiguration", "This code is deprecated-Do not use for new designs (value == 19)")?
        .push("EnableUnsolicited", "Enables outstation to initiate unsolicited responses from points specified by the objects in the request (value == 20)")?
        .push("DisableUnsolicited", "Prevents outstation from initiating unsolicited responses from points specified by the objects in the request (value == 21)")?
        .push("AssignClass", "Outstation shall assign the events generated by the points specified by the objects in the request to one of the classes (value == 22)")?
        .push("DelayMeasure", "Outstation shall report the time it takes to process and initiate the transmission of its response (value == 23)")?
        .push("RecordCurrentTime", "Outstation shall save the time when the last octet of this message is received (value == 24)")?
        .push("OpenFile", "Outstation shall open a file (value == 25)")?
        .push("CloseFile", "Outstation shall close a file (value == 26)")?
        .push("DeleteFile", "Outstation shall delete a file (value == 27)")?
        .push("GetFileInfo", "Outstation shall retrieve information about a file (value == 28)")?
        .push("AuthenticateFile", "Outstation shall return a file authentication key (value == 29)")?
        .push("AbortFile", "Outstation shall abort a file transfer operation (value == 30)")?
        .push("Response", "Master shall interpret this fragment as an Application Layer response to an ApplicationLayer request (value == 129)")?
        .push("UnsolicitedResponse", "Master shall interpret this fragment as an unsolicited response that was not prompted by an explicit request (value == 130)")?
        .doc("Application layer function code")?
        .build()
}

fn define_command_status(lib: &mut LibraryBuilder) -> Result<NativeEnumHandle, BindingError> {
    lib.define_native_enum("CommandStatus")?
    .push("Success", "command was accepted, initiated, or queued (value == 0)")?
    .push("Timeout", "command timed out before completing (value == 1)")?
    .push("NoSelect", "command requires being selected before operate, configuration issue (value == 2)")?
    .push("FormatError", "bad control code or timing values (value == 3)")?
    .push("NotSupported", "command is not implemented (value == 4)")?
    .push("AlreadyActive", "command is all ready in progress or its all ready in that mode (value == 5)")?
    .push("HardwareError", "something is stopping the command, often a local/remote interlock (value == 6)")?
    .push("Local", "the function governed by the control is in local only control (value == 7)")?
    .push("TooManyOps", "the command has been done too often and has been throttled (value == 8)")?
    .push("NotAuthorized", "the command was rejected because the device denied it or an RTU intercepted it (value == 9)")?
    .push("AutomationInhibit", "command not accepted because it was prevented or inhibited by a local automation process, such as interlocking logic or synchrocheck (value == 10)")?
    .push("ProcessingLimited", "command not accepted because the device cannot process any more activities than are presently in progress (value == 11)")?
    .push("OutOfRange", "command not accepted because the value is outside the acceptable range permitted for this point (value == 12)")?
    .push("DownstreamLocal", "command not accepted because the outstation is forwarding the request to another downstream device which reported LOCAL (value == 13)")?
    .push("AlreadyComplete", "command not accepted because the outstation has already completed the requested operation (value == 14)")?
    .push("Blocked", "command not accepted because the requested function is specifically blocked at the outstation (value == 15)")?
    .push("Canceled", "command not accepted because the operation was cancelled (value == 16)")?
    .push("BlockedOtherMaster", "command not accepted because another master is communicating with the outstation and has exclusive rights to operate this control point (value == 17)")?
    .push("DownstreamFail", "command not accepted because the outstation is forwarding the request to another downstream device which cannot be reached or is otherwise incapable of performing the request (value == 18)")?
    .push("NonParticipating", "(deprecated) indicates the outstation shall not issue or perform the control operation (value == 126)")?
    .push("Unknown", "aptures any value not defined in the enumeration")?
    .doc("Enumeration received from an outstation in response to command request")?
    .build()
}<|MERGE_RESOLUTION|>--- conflicted
+++ resolved
@@ -711,103 +711,165 @@
         .doc("Enumeration describing how the master requested the control operation")?
         .build()?;
 
-<<<<<<< HEAD
-    let freeze_type = lib.define_native_enum("FreezeType")?
-        .push("ImmediateFreeze", "Copy the current value of a counter to the associated point")?
-        .push("FreezeAndClear", "Copy the current value of a counter to the associated point and clear the current value to 0.")?
-        .doc("Freeze operation type")?
-        .build()?;
-
-    let freeze_result = lib
-        .define_native_enum("FreezeResult")?
-        .push("Success", "Freeze operation was successful")?
-        .push("ParameterError", "One of the point is invalid")?
-        .push(
-            "NotSupported",
-            "The demanded freeze operation is not supported by this device",
-        )?
-        .doc("Result of a freeze operation")?
-        .build()?;
-
     let select_details_1 = "Implementors can think of this function as asking the question \"is this control supported\"?";
     let select_details_2 = "Most implementations should not alter the database in this method. It is only provided in the event that some event counters reflected via the API get updated on SELECT, but this would be highly abnormal.";
-    let select_g12_doc = doc("Select a CROB, but do not operate").details(select_details_1).details(select_details_2);
-    let select_g40_doc = doc("Select an analog output, but do not operate").details(select_details_1).details(select_details_2);
-
-=======
->>>>>>> 2d54f8b1
+    let select_g12_doc = doc("Select a CROB, but do not operate")
+        .details(select_details_1)
+        .details(select_details_2);
+    let select_g40_doc = doc("Select an analog output, but do not operate")
+        .details(select_details_1)
+        .details(select_details_2);
+
     lib.define_interface("ControlHandler", "Callbacks for handling controls")?
         .callback("begin_fragment", "Notifies the start of a command fragment")?
-            .return_type(ReturnType::void())?
-            .build()?
+        .return_type(ReturnType::void())?
+        .build()?
         .callback("end_fragment", "Notifies the end of a command fragment")?
-            .return_type(ReturnType::void())?
-            .build()?
+        .return_type(ReturnType::void())?
+        .build()?
         .callback("select_g12v1", select_g12_doc)?
-            .param("control", Type::Struct(shared_def.g12v1_struct.clone()), "Received CROB")?
-            .param("index", Type::Uint16, "Index of the point")?
-            .param("database", Type::ClassRef(database.declaration()), "Database")?
-            .return_type(ReturnType::new(Type::Enum(command_status.clone()), "Command status"))?
-            .build()?
+        .param(
+            "control",
+            Type::Struct(shared_def.g12v1_struct.clone()),
+            "Received CROB",
+        )?
+        .param("index", Type::Uint16, "Index of the point")?
+        .param(
+            "database",
+            Type::ClassRef(database.declaration()),
+            "Database",
+        )?
+        .return_type(ReturnType::new(
+            Type::Enum(command_status.clone()),
+            "Command status",
+        ))?
+        .build()?
         .callback("operate_g12v1", "Operate a control point")?
-            .param("control", Type::Struct(shared_def.g12v1_struct.clone()), "Received CROB")?
-            .param("index", Type::Uint16, "Index of the point")?
-            .param("op_type", Type::Enum(operate_type.clone()), "Operate type")?
-            .param("database", Type::ClassRef(database.declaration()), "Database")?
-            .return_type(ReturnType::new(Type::Enum(command_status.clone()), "Command status"))?
-            .build()?
+        .param(
+            "control",
+            Type::Struct(shared_def.g12v1_struct.clone()),
+            "Received CROB",
+        )?
+        .param("index", Type::Uint16, "Index of the point")?
+        .param("op_type", Type::Enum(operate_type.clone()), "Operate type")?
+        .param(
+            "database",
+            Type::ClassRef(database.declaration()),
+            "Database",
+        )?
+        .return_type(ReturnType::new(
+            Type::Enum(command_status.clone()),
+            "Command status",
+        ))?
+        .build()?
         .callback("select_g41v1", select_g40_doc.clone())?
-            .param("control", Type::Sint32, "Received analog output value")?
-            .param("index", Type::Uint16, "Index of the point")?
-            .param("database", Type::ClassRef(database.declaration()), "Database")?
-            .return_type(ReturnType::new(Type::Enum(command_status.clone()), "Command status"))?
-            .build()?
+        .param("control", Type::Sint32, "Received analog output value")?
+        .param("index", Type::Uint16, "Index of the point")?
+        .param(
+            "database",
+            Type::ClassRef(database.declaration()),
+            "Database",
+        )?
+        .return_type(ReturnType::new(
+            Type::Enum(command_status.clone()),
+            "Command status",
+        ))?
+        .build()?
         .callback("operate_g41v1", "Operate a control point")?
-            .param("control", Type::Sint32, "Received analog output value")?
-            .param("index", Type::Uint16, "Index of the point")?
-            .param("op_type", Type::Enum(operate_type.clone()), "Operate type")?
-            .param("database", Type::ClassRef(database.declaration()), "Database")?
-            .return_type(ReturnType::new(Type::Enum(command_status.clone()), "Command status"))?
-            .build()?
+        .param("control", Type::Sint32, "Received analog output value")?
+        .param("index", Type::Uint16, "Index of the point")?
+        .param("op_type", Type::Enum(operate_type.clone()), "Operate type")?
+        .param(
+            "database",
+            Type::ClassRef(database.declaration()),
+            "Database",
+        )?
+        .return_type(ReturnType::new(
+            Type::Enum(command_status.clone()),
+            "Command status",
+        ))?
+        .build()?
         .callback("select_g41v2", select_g40_doc.clone())?
-            .param("value", Type::Sint16, "Received analog output value")?
-            .param("index", Type::Uint16, "Index of the point")?
-            .param("database", Type::ClassRef(database.declaration()), "Database")?
-            .return_type(ReturnType::new(Type::Enum(command_status.clone()), "Command status"))?
-            .build()?
+        .param("value", Type::Sint16, "Received analog output value")?
+        .param("index", Type::Uint16, "Index of the point")?
+        .param(
+            "database",
+            Type::ClassRef(database.declaration()),
+            "Database",
+        )?
+        .return_type(ReturnType::new(
+            Type::Enum(command_status.clone()),
+            "Command status",
+        ))?
+        .build()?
         .callback("operate_g41v2", "Operate a control point")?
-            .param("value", Type::Sint16, "Received analog output value")?
-            .param("index", Type::Uint16, "Index of the point")?
-            .param("op_type", Type::Enum(operate_type.clone()), "Operate type")?
-            .param("database", Type::ClassRef(database.declaration()), "Database")?
-            .return_type(ReturnType::new(Type::Enum(command_status.clone()), "Command status"))?
-            .build()?
+        .param("value", Type::Sint16, "Received analog output value")?
+        .param("index", Type::Uint16, "Index of the point")?
+        .param("op_type", Type::Enum(operate_type.clone()), "Operate type")?
+        .param(
+            "database",
+            Type::ClassRef(database.declaration()),
+            "Database",
+        )?
+        .return_type(ReturnType::new(
+            Type::Enum(command_status.clone()),
+            "Command status",
+        ))?
+        .build()?
         .callback("select_g41v3", select_g40_doc.clone())?
-            .param("value", Type::Float, "Received analog output value")?
-            .param("index", Type::Uint16, "Index of the point")?
-            .param("database", Type::ClassRef(database.declaration()), "Database")?
-            .return_type(ReturnType::new(Type::Enum(command_status.clone()), "Command status"))?
-            .build()?
+        .param("value", Type::Float, "Received analog output value")?
+        .param("index", Type::Uint16, "Index of the point")?
+        .param(
+            "database",
+            Type::ClassRef(database.declaration()),
+            "Database",
+        )?
+        .return_type(ReturnType::new(
+            Type::Enum(command_status.clone()),
+            "Command status",
+        ))?
+        .build()?
         .callback("operate_g41v3", "Operate a control point")?
-            .param("value", Type::Float, "Received analog output value")?
-            .param("index", Type::Uint16, "Index of the point")?
-            .param("op_type", Type::Enum(operate_type.clone()), "Operate type")?
-            .param("database", Type::ClassRef(database.declaration()), "Database")?
-            .return_type(ReturnType::new(Type::Enum(command_status.clone()), "Command status"))?
-            .build()?
+        .param("value", Type::Float, "Received analog output value")?
+        .param("index", Type::Uint16, "Index of the point")?
+        .param("op_type", Type::Enum(operate_type.clone()), "Operate type")?
+        .param(
+            "database",
+            Type::ClassRef(database.declaration()),
+            "Database",
+        )?
+        .return_type(ReturnType::new(
+            Type::Enum(command_status.clone()),
+            "Command status",
+        ))?
+        .build()?
         .callback("select_g41v4", select_g40_doc)?
-            .param("value", Type::Double, "Received analog output value")?
-            .param("index", Type::Uint16, "Index of the point")?
-            .param("database", Type::ClassRef(database.declaration()), "Database")?
-            .return_type(ReturnType::new(Type::Enum(command_status.clone()), "Command status"))?
-            .build()?
+        .param("value", Type::Double, "Received analog output value")?
+        .param("index", Type::Uint16, "Index of the point")?
+        .param(
+            "database",
+            Type::ClassRef(database.declaration()),
+            "Database",
+        )?
+        .return_type(ReturnType::new(
+            Type::Enum(command_status.clone()),
+            "Command status",
+        ))?
+        .build()?
         .callback("operate_g41v4", "Operate a control point")?
-            .param("value", Type::Double, "Received analog output value")?
-            .param("index", Type::Uint16, "Index of the point")?
-            .param("op_type", Type::Enum(operate_type), "Operate type")?
-            .param("database", Type::ClassRef(database.declaration()), "Database")?
-            .return_type(ReturnType::new(Type::Enum(command_status), "Command status"))?
-            .build()?
+        .param("value", Type::Double, "Received analog output value")?
+        .param("index", Type::Uint16, "Index of the point")?
+        .param("op_type", Type::Enum(operate_type), "Operate type")?
+        .param(
+            "database",
+            Type::ClassRef(database.declaration()),
+            "Database",
+        )?
+        .return_type(ReturnType::new(
+            Type::Enum(command_status),
+            "Command status",
+        ))?
+        .build()?
         .destroy_callback("on_destroy")?
         .build()
 }
