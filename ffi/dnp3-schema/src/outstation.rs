use std::time::Duration;

use oo_bindgen::callback::InterfaceHandle;
use oo_bindgen::class::ClassHandle;
use oo_bindgen::native_enum::*;
use oo_bindgen::native_function::*;
use oo_bindgen::native_struct::*;
use oo_bindgen::*;

use crate::shared::SharedDefinitions;

struct OutstationTypes {
    database: ClassHandle,
    outstation_config: NativeStructHandle,
    event_buffer_config: NativeStructHandle,
    outstation_application: InterfaceHandle,
    outstation_information: InterfaceHandle,
    control_handler: InterfaceHandle,
}

impl OutstationTypes {
    fn define(
        lib: &mut LibraryBuilder,
        shared_def: &SharedDefinitions,
    ) -> Result<Self, BindingError> {
        let database = crate::database::define(lib, shared_def)?;

        Ok(Self {
            database: database.clone(),
            outstation_config: define_outstation_config(lib, shared_def)?,
            event_buffer_config: define_event_buffer_config(lib)?,
            outstation_application: define_outstation_application(lib)?,
            outstation_information: define_outstation_information(lib, shared_def)?,
            control_handler: define_control_handler(lib, &database, shared_def)?,
        })
    }
}

pub fn define(
    lib: &mut LibraryBuilder,
    shared_def: &SharedDefinitions,
) -> Result<(), BindingError> {
    // Everything required to create an outstation

<<<<<<< HEAD
    let database = crate::database::define(lib, shared_def)?;
    let outstation = define_outstation(lib, shared_def, &database)?;
    let outstation_config = define_outstation_config(lib, shared_def)?;
    let event_buffer_config = define_event_buffer_config(lib)?;
    let outstation_application = define_outstation_application(lib)?;
    let outstation_information = define_outstation_information(lib, shared_def)?;
    let control_handler = define_control_handler(lib, &database, shared_def)?;
    let address_filter = define_address_filter(lib, shared_def)?;
=======
    let types = OutstationTypes::define(lib, shared_def)?;
    let outstation = define_outstation(lib, shared_def, &types)?;
    let address_filter = define_address_filter(lib)?;
>>>>>>> d33997cd

    // Define the TCP server
    let tcp_server = lib.declare_class("TCPServer")?;

    let tcp_server_new_fn = lib
        .declare_native_function("tcpserver_new")?
        .param(
            "runtime",
            Type::ClassRef(shared_def.runtime_class.clone()),
            "Runtime to execute the server on",
        )?
        .param(
            "link_error_mode",
            Type::Enum(shared_def.link_error_mode.clone()),
            "Controls how link errors are handled with respect to the TCP session",
        )?
        .param(
            "address",
            Type::String,
            "Address to bind the server to e.g. 127.0.0.1:20000",
        )?
        .return_type(ReturnType::new(
            Type::ClassRef(tcp_server.clone()),
            "New TCP server instance",
        ))?
        .fails_with(shared_def.error_type.clone())?
        .doc(doc("Create a new TCP server.").details("To start it, use {class:TCPServer.bind()}."))?
        .build()?;

    let tcp_server_destroy_fn = lib.declare_native_function("tcpserver_destroy")?
        .param("server", Type::ClassRef(tcp_server.clone()), "Server to shutdown")?
        .return_type(ReturnType::void())?
        .doc("Gracefully shutdown all the outstations associated to this server, stops the server and release resources.")?
        .build()?;

    let tcp_server_add_outstation_fn = lib.declare_native_function("tcpserver_add_outstation")?
        .param("server", Type::ClassRef(tcp_server.clone()), "TCP server to add the outstation to")?
        .param("config", Type::Struct(types.outstation_config), "Outstation configuration")?
        .param("event_config", Type::Struct(types.event_buffer_config), "Event buffer configuration")?
        .param("application", Type::Interface(types.outstation_application), "Outstation application callbacks")?
        .param("information", Type::Interface(types.outstation_information), "Outstation information callbacks")?
        .param("control_handler", Type::Interface(types.control_handler), "Outstation control handler")?
        .param("filter", Type::ClassRef(address_filter.declaration()), "Address filter")?
        .return_type(ReturnType::new(Type::ClassRef(outstation.declaration()), "Outstation handle"))?
        .fails_with(shared_def.error_type.clone())?
        .doc(doc("Add an outstation to the server.")
            .details("The returned {class:Outstation} can be used to modify points of the outstation.")
            .details("In order for the outstation to run, the TCP server must be running. Use {class:TCPServer.bind()} to run it."))?
        .build()?;

    let tcp_server_bind_fn = lib.declare_native_function("tcpserver_bind")?
        .param("server", Type::ClassRef(tcp_server.clone()), "Server to bind")?
        .return_type(ReturnType::void())?
        .fails_with(shared_def.error_type.clone())?
        .doc("Bind the server to the port and starts listening. Also starts all the outstations associated to it.")?
        .build()?;

    lib.define_class(&tcp_server)?
        .constructor(&tcp_server_new_fn)?
        .destructor(&tcp_server_destroy_fn)?
        .method("add_outstation", &tcp_server_add_outstation_fn)?
        .method("bind", &tcp_server_bind_fn)?
        .doc(doc("TCP server that listens for connections and routes the messages to outstations.")
        .details("To add outstations to it, use {class:TCPServer.add_outstation()}. Once all the outstations are added, the server can be started with {class:TCPServer.bind()}.")
        .details("{class:TCPServer.[destructor]} is used to gracefully shutdown all the outstations and the server."))?
        .build()?;

    Ok(())
}

fn define_outstation(
    lib: &mut LibraryBuilder,
    shared_def: &SharedDefinitions,
    types: &OutstationTypes,
) -> Result<ClassHandle, BindingError> {
    let transaction_interface = lib
        .define_one_time_callback("OutstationTransaction", "Outstation transaction interface")?
        .callback(
            "execute",
            "Execute the transaction with the provided database",
        )?
        .param(
            "database",
            Type::ClassRef(types.database.declaration()),
            "Database",
        )?
        .return_type(ReturnType::void())?
        .build()?
        .build()?;

    let outstation = lib.declare_class("Outstation")?;

    let outstation_create_serial_session_fn = lib
        .declare_native_function("outstation_create_serial_session")?
        .param(
            "runtime",
            Type::ClassRef(shared_def.runtime_class.clone()),
            "runtime on which to spawn the outstation",
        )?
        .param("serial_path", Type::String, "Path of the serial device")?
        .param(
            "settings",
            Type::Struct(shared_def.serial_port_settings.clone()),
            "settings for the serial port",
        )?
        .param(
            "config",
            Type::Struct(types.outstation_config.clone()),
            "outstation configuration",
        )?
        .param(
            "event_config",
            Type::Struct(types.event_buffer_config.clone()),
            "event buffer configuration",
        )?
        .param(
            "application",
            Type::Interface(types.outstation_application.clone()),
            "application interface",
        )?
        .param(
            "information",
            Type::Interface(types.outstation_information.clone()),
            "informational events interface",
        )?
        .param(
            "control_handler",
            Type::Interface(types.control_handler.clone()),
            "control handler interface",
        )?
        .return_type(ReturnType::Type(
            Type::ClassRef(outstation.clone()),
            "Outstation instance or {null} if the port cannot be opened".into(),
        ))?
        .doc("Create an outstation instance running on a serial port")?
        .build()?;

    let outstation_destroy_fn = lib.declare_native_function("outstation_destroy")?
        .param("outstation", Type::ClassRef(outstation.clone()), "Outstation to destroy")?
        .return_type(ReturnType::void())?
        .doc(doc("Free resources of the outstation.").warning("This does not shutdown the outstation. Only {class:TCPServer.[destructor]} will properly shutdown the outstation."))?
        .build()?;

    let outstation_transaction_fn = lib
        .declare_native_function("outstation_transaction")?
        .param(
            "outstation",
            Type::ClassRef(outstation.clone()),
            "Outstation",
        )?
        .param(
            "callback",
            Type::OneTimeCallback(transaction_interface),
            "Method to execute as a transaction",
        )?
        .return_type(ReturnType::void())?
        .doc("Execute transaction to modify the internal database of the outstation")?
        .build()?;

    let outstation_set_decode_level_fn = lib
        .declare_native_function("outstation_set_decode_level")?
        .param(
            "outstation",
            Type::ClassRef(outstation.clone()),
            "{class:Outstation} on which to set the decoding level",
        )?
        .param(
            "level",
            Type::Struct(shared_def.decode_level.clone()),
            "Decode log",
        )?
        .return_type(ReturnType::void())?
        .fails_with(shared_def.error_type.clone())?
        .doc("Set decoding log level")?
        .build()?;

    lib.define_class(&outstation)?
        .destructor(&outstation_destroy_fn)?
        .static_method(
            "create_serial_session",
            &outstation_create_serial_session_fn,
        )?
        .method("transaction", &outstation_transaction_fn)?
        .method("set_decode_level", &outstation_set_decode_level_fn)?
        .doc(doc("Outstation handle").details("Use this handle to modify the internal database."))?
        .build()
}

fn define_outstation_config(
    lib: &mut LibraryBuilder,
    shared: &SharedDefinitions,
) -> Result<NativeStructHandle, BindingError> {
    let class_zero_config = lib.declare_native_struct("ClassZeroConfig")?;
    let class_zero_config = lib
        .define_native_struct(&class_zero_config)?
        .add(
            "binary",
            StructElementType::Bool(Some(true)),
            "Include Binary Inputs in Class 0 reads",
        )?
        .add(
            "double_bit_binary",
            StructElementType::Bool(Some(true)),
            "Include Double-Bit Binary Inputs in Class 0 reads",
        )?
        .add(
            "binary_output_status",
            StructElementType::Bool(Some(true)),
            "Include Binary Output Status in Class 0 reads",
        )?
        .add(
            "counter",
            StructElementType::Bool(Some(true)),
            "Include Counters in Class 0 reads",
        )?
        .add(
            "frozen_counter",
            StructElementType::Bool(Some(true)),
            "Include Frozen Counters in Class 0 reads",
        )?
        .add(
            "analog",
            StructElementType::Bool(Some(true)),
            "Include Analog Inputs in Class 0 reads",
        )?
        .add(
            "analog_output_status",
            StructElementType::Bool(Some(true)),
            "Include Analog Output Status in Class 0 reads",
        )?
        .add(
            "octet_strings",
            StructElementType::Bool(Some(false)),
            doc("Include Binary Inputs in Class 0 reads")
                .warning("For conformance, this should be false."),
        )?
        .doc("Controls which types are reported during a Class 0 read.")?
        .build()?;

    let features = lib.declare_native_struct("OutstationFeatures")?;
    let features = lib
        .define_native_struct(&features)?
        .add(
            "self_address",
            StructElementType::Bool(Some(false)),
            "Respond to the self address",
        )?
        .add(
            "broadcast",
            StructElementType::Bool(Some(true)),
            "Process valid broadcast messages",
        )?
        .add(
            "unsolicited",
            StructElementType::Bool(Some(true)),
            "Respond to enable/disable unsolicited response and produce unsolicited responses",
        )?
        .doc("Optional outstation features that can be enabled or disabled")?
        .build()?;

    let outstation_config = lib.declare_native_struct("OutstationConfig")?;
    let outstation_config = lib
        .define_native_struct(&outstation_config)?
        .add(
            "outstation_address",
            Type::Uint16,
            "Link-layer outstation address",
        )?
        .add("master_address", Type::Uint16, "Link-layer master address")?
        .add(
            "solicited_buffer_size",
            StructElementType::Uint16(Some(2048)),
            doc("Solicited response buffer size").details("Must be at least 249 bytes"),
        )?
        .add(
            "unsolicited_buffer_size",
            StructElementType::Uint16(Some(2048)),
            doc("Unsolicited response buffer size").details("Must be at least 249 bytes"),
        )?
        .add(
            "rx_buffer_size",
            StructElementType::Uint16(Some(2048)),
            doc("Receive buffer size").details("Must be at least 249 bytes"),
        )?
        .add(
            "decode_level",
            StructElementType::Struct(shared.decode_level.clone()),
            "Decoding level",
        )?
        .add(
            "confirm_timeout",
            StructElementType::Duration(DurationMapping::Milliseconds, Some(Duration::from_secs(5))),
            "Confirmation timeout",
        )?
        .add(
            "select_timeout",
            StructElementType::Duration(DurationMapping::Milliseconds, Some(Duration::from_secs(5))),
            "Select timeout",
        )?
        .add("features", Type::Struct(features), "Optional features")?
        .add(
            "max_unsolicited_retries",
            StructElementType::Uint32(Some(u32::MAX)),
            "Maximum number of unsolicited retries",
        )?
        .add(
            "unsolicited_retry_delay",
            StructElementType::Duration(DurationMapping::Milliseconds, Some(Duration::from_secs(5))),
            "Delay to wait before retrying an unsolicited response",
        )?
        .add(
            "keep_alive_timeout",
            StructElementType::Duration(DurationMapping::Milliseconds, Some(Duration::from_secs(60))),
            doc("Delay of inactivity before sending a REQUEST_LINK_STATUS to the master")
                .details("A value of zero means no automatic keep-alives."),
        )?
        .add("max_read_request_headers", StructElementType::Uint16(Some(64)), doc("Maximum number of headers that will be processed in a READ request.").details("Internally, this controls the size of a pre-allocated buffer used to process requests. A minimum value of `DEFAULT_READ_REQUEST_HEADERS` is always enforced. Requesting more than this number will result in the PARAMETER_ERROR IIN bit being set in the response."))?
        .add("max_controls_per_request", StructElementType::Uint16(Some(64)), doc("Maximum number of controls in a single request."))?
        .add("class_zero", Type::Struct(class_zero_config), "Controls responses to Class 0 reads")?
        .doc("Outstation configuration")?
        .build()?;

    Ok(outstation_config)
}

fn define_event_buffer_config(
    lib: &mut LibraryBuilder,
) -> Result<NativeStructHandle, BindingError> {
    let event_buffer_config = lib.declare_native_struct("EventBufferConfig")?;
    let event_buffer_config = lib
        .define_native_struct(&event_buffer_config)?
        .add(
            "max_binary",
            Type::Uint16,
            "Maximum number of Binary Input events (g2)",
        )?
        .add(
            "max_double_bit_binary",
            Type::Uint16,
            "Maximum number of Double-Bit Binary Input events (g4)",
        )?
        .add(
            "max_binary_output_status",
            Type::Uint16,
            "Maximum number of Binary Output Status events (g11)",
        )?
        .add(
            "max_counter",
            Type::Uint16,
            "Maximum number of Counter events (g22)",
        )?
        .add(
            "max_frozen_counter",
            Type::Uint16,
            "Maximum number of Frozen Counter events (g23)",
        )?
        .add(
            "max_analog",
            Type::Uint16,
            "Maximum number of Analog Input events (g32)",
        )?
        .add(
            "max_analog_output_status",
            Type::Uint16,
            "Maximum number of Analog Output Status events (g42)",
        )?
        .add(
            "max_octet_string",
            Type::Uint16,
            doc("Maximum number of Octet String events (g111)"),
        )?
        .doc(
            doc("Maximum number of events for each type")
                .details("A value of zero means that events will not be buffered for that type."),
        )?
        .build()?;

    let event_buffer_config_all_types = lib
        .declare_native_function("event_buffer_config_all_types")?
        .param("max", Type::Uint16, "Maximum value to set all types")?
        .return_type(ReturnType::new(
            Type::Struct(event_buffer_config.clone()),
            "Event buffer configuration",
        ))?
        .doc("Initialize an event buffer configuration with the same maximum values for all types")?
        .build()?;

    let event_buffer_config_no_events = lib
        .declare_native_function("event_buffer_config_no_events")?
        .return_type(ReturnType::new(
            Type::Struct(event_buffer_config.clone()),
            "Event buffer configuration",
        ))?
        .doc("Initialize an event buffer configuration to support no events")?
        .build()?;

    lib.define_struct(&event_buffer_config)?
        .static_method("all_types", &event_buffer_config_all_types)?
        .static_method("no_events", &event_buffer_config_no_events)?
        .build();

    Ok(event_buffer_config)
}

fn define_outstation_application(
    lib: &mut LibraryBuilder,
) -> Result<InterfaceHandle, BindingError> {
    let restart_delay_type = lib
        .define_native_enum("RestartDelayType")?
        .push("NotSupported", "Restart mode not supported")?
        .push("Seconds", "Value is in seconds (corresponds to g51v1)")?
        .push(
            "Milliseconds",
            "Value is in milliseconds (corresponds to g51v2)",
        )?
        .doc("Type of restart delay value. Used by {struct:RestartDelay}.")?
        .build()?;

    let application_iin = lib.declare_native_struct("ApplicationIIN")?;
    let application_iin = lib
        .define_native_struct(&application_iin)?
        .add(
            "need_time",
            StructElementType::Bool(Some(false)),
            "IIN1.4 - Time synchronization is required",
        )?
        .add(
            "local_control",
            StructElementType::Bool(Some(false)),
            "IIN1.5 - Some output points are in local mode",
        )?
        .add(
            "device_trouble",
            StructElementType::Bool(Some(false)),
            "IIN1.6 - Device trouble",
        )?
        .add(
            "config_corrupt",
            StructElementType::Bool(Some(false)),
            "IIN2.5 - Configuration corrupt",
        )?
        .doc("Application-controlled IIN bits")?
        .build()?;

    let restart_delay = lib.declare_native_struct("RestartDelay")?;
    let restart_delay = lib.define_native_struct(&restart_delay)?
        .add("restart_type", Type::Enum(restart_delay_type), "Indicates what {struct:RestartDelay.value} is.")?
        .add("value", Type::Uint16, "Expected delay before the outstation comes back online.")?
        .doc(doc("Restart delay used by {interface:OutstationApplication.cold_restart()} and {interface:OutstationApplication.warm_restart()}")
        .details("If {struct:RestartDelay.restart_type} is not {enum:RestartDelayType.NotSupported}, then the {struct:RestartDelay.value} is valid. Otherwise, the outstation will return IIN2.0 NO_FUNC_CODE_SUPPORT."))?
        .build()?;

    let restart_delay_not_supported_fn = lib
        .declare_native_function("restart_delay_not_supported")?
        .return_type(ReturnType::new(
            Type::Struct(restart_delay.clone()),
            "Unsupported restart delay",
        ))?
        .doc("Creates a restart delay that indicates that this operation is not supported.")?
        .build()?;

    let restart_delay_seconds_fn = lib
        .declare_native_function("restart_delay_seconds")?
        .param("value", Type::Uint16, "Expected restart delay (in seconds)")?
        .return_type(ReturnType::new(
            Type::Struct(restart_delay.clone()),
            "Valid restart delay",
        ))?
        .doc("Creates a restart delay with a value specified in seconds.")?
        .build()?;

    let restart_delay_millis_fn = lib
        .declare_native_function("restart_delay_millis")?
        .param(
            "value",
            Type::Uint16,
            "Expected restart delay (in milliseconds)",
        )?
        .return_type(ReturnType::new(
            Type::Struct(restart_delay.clone()),
            "Valid restart delay",
        ))?
        .doc("Creates a restart delay with a value specified in milliseconds.")?
        .build()?;

    lib.define_struct(&restart_delay)?
        .static_method("NotSupported", &restart_delay_not_supported_fn)?
        .static_method("ValidSeconds", &restart_delay_seconds_fn)?
        .static_method("ValidMillis", &restart_delay_millis_fn)?
        .build();

    let write_time_result = lib.define_native_enum("WriteTimeResult")?
        .push("NotSupported", "Writing time is not supported by this outstation (translated to NO_FUNC_CODE_SUPPORT).")?
        .push("InvalidValue", "The provided value was invalid (translated to PARAM_ERROR)")?
        .push("Ok", "The write time operation succeeded.")?
        .doc("Write time result used by {interface:OutstationApplication.write_absolute_time()}")?
        .build()?;

    lib.define_interface("OutstationApplication", "Dynamic information required by the outstation from the user application")?
        .callback("get_processing_delay_ms", doc("Returns the DELAY_MEASUREMENT delay")
            .details("The value returned by this method is used in conjunction with the DELAY_MEASUREMENT function code and returned in a g52v2 time delay object as part of a non-LAN time synchronization procedure.")
            .details("It represents the processing delay from receiving the request to sending the response. This parameter should almost always use the default value of zero as only an RTOS or bare metal system would have access to this level of timing. Modern hardware can almost always respond in less than 1 millisecond anyway.")
            .details("For more information, see IEEE-1815 2012, p. 64."))?
            .return_type(ReturnType::new(Type::Uint16, "Processing delay, in milliseconds"))?
            .build()?
        .callback("write_absolute_time", "Handle a write of the absolute time during time synchronization procedures.")?
            .param("time", Type::Uint64, "Received time in milliseconds since EPOCH (only 48 bits are used)")?
            .return_type(ReturnType::new(Type::Enum(write_time_result), "Result of the write time operation"))?
            .build()?
        .callback("get_application_iin", "Returns the application-controlled IIN bits")?
            .return_type(ReturnType::new(Type::Struct(application_iin), "Application IIN bits"))?
            .build()?
        .callback("cold_restart", doc("Request that the outstation perform a cold restart (IEEE-1815 2012, p. 58)")
            .details("The outstation will not automatically restart. It is the responsibility of the user application to handle this request and take the appropriate action."))?
            .return_type(ReturnType::new(Type::Struct(restart_delay.clone()), "The restart delay"))?
            .build()?
        .callback("warm_restart", doc("Request that the outstation perform a warm restart (IEEE-1815 2012, p. 58)")
            .details("The outstation will not automatically restart. It is the responsibility of the user application to handle this request and take the appropriate action."))?
            .return_type(ReturnType::new(Type::Struct(restart_delay), "The restart delay"))?
            .build()?
        .destroy_callback("on_destroy")?
        .build()
}

fn define_outstation_information(
    lib: &mut LibraryBuilder,
    shared_def: &SharedDefinitions,
) -> Result<InterfaceHandle, BindingError> {
    let function_code = define_function_code(lib)?;

    let request_header = lib.declare_native_struct("RequestHeader")?;
    let request_header = lib
        .define_native_struct(&request_header)?
        .add(
            "control",
            Type::Struct(shared_def.control_struct.clone()),
            "Control field",
        )?
        .add(
            "function",
            Type::Enum(function_code.clone()),
            "Function code",
        )?
        .doc("Application-layer header for requests")?
        .build()?;

    let broadcast_action = lib.define_native_enum("BroadcastAction")?
        .push("Processed", "Outstation processed the broadcast")?
        .push("IgnoredByConfiguration", "Outstation ignored the broadcast message b/c it is disabled by configuration")?
        .push("BadObjectHeaders", "Outstation was unable to parse the object headers and ignored the request")?
        .push("UnsupportedFunction", "Outstation ignore the broadcast message b/c the function is not supported via Broadcast")?
        .doc("Enumeration describing how the outstation processed a broadcast request")?
        .build()?;

    lib.define_interface("OutstationInformation", doc("Informational callbacks that the outstation doesn't rely on to function").details("It may be useful to certain applications to assess the health of the communication or to count statistics"))?
        .callback("process_request_from_idle", "Called when a request is processed from the IDLE state")?
            .param("header", Type::Struct(request_header), "Request header")?
            .return_type(ReturnType::void())?
            .build()?
        .callback("broadcast_received", "Called when a broadcast request is received by the outstation")?
            .param("function_code", Type::Enum(function_code), "Function code received")?
            .param("action", Type::Enum(broadcast_action), "Broadcast action")?
            .return_type(ReturnType::void())?
            .build()?
        .callback("enter_solicited_confirm_wait", "Outstation has begun waiting for a solicited confirm")?
            .param("ecsn", Type::Uint8, "Expected sequence number")?
            .return_type(ReturnType::void())?
            .build()?
        .callback("solicited_confirm_timeout", "Failed to receive a solicited confirm before the timeout occurred")?
            .param("ecsn", Type::Uint8, "Expected sequence number")?
            .return_type(ReturnType::void())?
            .build()?
        .callback("solicited_confirm_received", "Received the expected confirm")?
            .param("ecsn", Type::Uint8, "Expected sequence number")?
            .return_type(ReturnType::void())?
            .build()?
        .callback("solicited_confirm_wait_new_request", "Received a new request while waiting for a solicited confirm, aborting the response series")?
            .return_type(ReturnType::void())?
            .build()?
        .callback("wrong_solicited_confirm_seq", "Received a solicited confirm with the wrong sequence number")?
            .param("ecsn", Type::Uint8, "Expected sequence number")?
            .param("seq", Type::Uint8, "Received sequence number")?
            .return_type(ReturnType::void())?
            .build()?
        .callback("unexpected_confirm", "Received a confirm when not expecting one")?
            .param("unsolicited", Type::Bool, "True if it's an unsolicited response confirm, false if it's a solicited response confirm")?
            .param("seq", Type::Uint8, "Received sequence number")?
            .return_type(ReturnType::void())?
            .build()?
        .callback("enter_unsolicited_confirm_wait", "Outstation has begun waiting for an unsolicited confirm")?
            .param("ecsn", Type::Uint8, "Expected sequence number")?
            .return_type(ReturnType::void())?
            .build()?
        .callback("unsolicited_confirm_timeout", "Failed to receive an unsolicited confirm before the timeout occurred")?
            .param("ecsn", Type::Uint8, "Expected sequence number")?
            .param("retry", Type::Bool, "Is it a retry")?
            .return_type(ReturnType::void())?
            .build()?
        .callback("unsolicited_confirmed", "Master confirmed an unsolicited message")?
            .param("ecsn", Type::Uint8, "Expected sequence number")?
            .return_type(ReturnType::void())?
            .build()?
        .callback("clear_restart_iin", "Master cleared the restart IIN bit")?
            .return_type(ReturnType::void())?
            .build()?
        .destroy_callback("on_destroy")?
        .build()
}

fn define_control_handler(
    lib: &mut LibraryBuilder,
    database: &ClassHandle,
    shared_def: &SharedDefinitions,
) -> Result<InterfaceHandle, BindingError> {
    let command_status = define_command_status(lib)?;

    let operate_type = lib
        .define_native_enum("OperateType")?
        .push(
            "SelectBeforeOperate",
            "control point was properly selected before the operate request",
        )?
        .push(
            "DirectOperate",
            "operate the control via a DirectOperate request",
        )?
        .push(
            "DirectOperateNoAck",
            "operate the control via a DirectOperateNoAck request",
        )?
        .doc("Enumeration describing how the master requested the control operation")?
        .build()?;

    let freeze_type = lib.define_native_enum("FreezeType")?
        .push("ImmediateFreeze", "Copy the current value of a counter to the associated point")?
        .push("FreezeAndClear", "Copy the current value of a counter to the associated point and clear the current value to 0.")?
        .doc("Freeze operation type")?
        .build()?;

    let freeze_result = lib
        .define_native_enum("FreezeResult")?
        .push("Success", "Freeze operation was successful")?
        .push("ParameterError", "One of the point is invalid")?
        .push(
            "NotSupported",
            "The demanded freeze operation is not supported by this device",
        )?
        .doc("Result of a freeze operation")?
        .build()?;

    lib.define_interface("ControlHandler", "Callbacks for handling controls")?
        .callback("begin_fragment", "Notifies the start of a command fragment")?
            .return_type(ReturnType::void())?
            .build()?
        .callback("end_fragment", "Notifies the end of a command fragment")?
            .return_type(ReturnType::void())?
            .build()?
        .callback("select_g12v1", doc("Select a CROB, but do not operate")
            .details("Implementors can think of this function ask the question \"is this control supported\"?")
            .details("Most implementations should not alter the database in this method. It is only provided in the event that some event counters reflected via the API get updated on SELECT, but this would be highly abnormal."))?
            .param("control", Type::Struct(shared_def.g12v1_struct.clone()), "Received CROB")?
            .param("index", Type::Uint16, "Index of the point")?
            .param("database", Type::ClassRef(database.declaration()), "Database")?
            .return_type(ReturnType::new(Type::Enum(command_status.clone()), "Command status"))?
            .build()?
        .callback("operate_g12v1", "Operate a control point")?
            .param("control", Type::Struct(shared_def.g12v1_struct.clone()), "Received CROB")?
            .param("index", Type::Uint16, "Index of the point")?
            .param("op_type", Type::Enum(operate_type.clone()), "Operate type")?
            .param("database", Type::ClassRef(database.declaration()), "Database")?
            .return_type(ReturnType::new(Type::Enum(command_status.clone()), "Command status"))?
            .build()?
        .callback("select_g41v1", doc("Select an analog output, but do not operate")
            .details("Implementors can think of this function ask the question \"is this control supported\"?")
            .details("Most implementations should not alter the database in this method. It is only provided in the event that some event counters reflected via the API get updated on SELECT, but this would be highly abnormal."))?
            .param("control", Type::Sint32, "Received analog output value")?
            .param("index", Type::Uint16, "Index of the point")?
            .param("database", Type::ClassRef(database.declaration()), "Database")?
            .return_type(ReturnType::new(Type::Enum(command_status.clone()), "Command status"))?
            .build()?
        .callback("operate_g41v1", "Operate a control point")?
            .param("control", Type::Sint32, "Received analog output value")?
            .param("index", Type::Uint16, "Index of the point")?
            .param("op_type", Type::Enum(operate_type.clone()), "Operate type")?
            .param("database", Type::ClassRef(database.declaration()), "Database")?
            .return_type(ReturnType::new(Type::Enum(command_status.clone()), "Command status"))?
            .build()?
        .callback("select_g41v2", doc("Select an analog output, but do not operate")
            .details("Implementors can think of this function ask the question \"is this control supported\"?")
            .details("Most implementations should not alter the database in this method. It is only provided in the event that some event counters reflected via the API get updated on SELECT, but this would be highly abnormal."))?
            .param("value", Type::Sint16, "Received analog output value")?
            .param("index", Type::Uint16, "Index of the point")?
            .param("database", Type::ClassRef(database.declaration()), "Database")?
            .return_type(ReturnType::new(Type::Enum(command_status.clone()), "Command status"))?
            .build()?
        .callback("operate_g41v2", "Operate a control point")?
            .param("value", Type::Sint16, "Received analog output value")?
            .param("index", Type::Uint16, "Index of the point")?
            .param("op_type", Type::Enum(operate_type.clone()), "Operate type")?
            .param("database", Type::ClassRef(database.declaration()), "Database")?
            .return_type(ReturnType::new(Type::Enum(command_status.clone()), "Command status"))?
            .build()?
        .callback("select_g41v3", doc("Select an analog output, but do not operate")
            .details("Implementors can think of this function ask the question \"is this control supported\"?")
            .details("Most implementations should not alter the database in this method. It is only provided in the event that some event counters reflected via the API get updated on SELECT, but this would be highly abnormal."))?
            .param("value", Type::Float, "Received analog output value")?
            .param("index", Type::Uint16, "Index of the point")?
            .param("database", Type::ClassRef(database.declaration()), "Database")?
            .return_type(ReturnType::new(Type::Enum(command_status.clone()), "Command status"))?
            .build()?
        .callback("operate_g41v3", "Operate a control point")?
            .param("value", Type::Float, "Received analog output value")?
            .param("index", Type::Uint16, "Index of the point")?
            .param("op_type", Type::Enum(operate_type.clone()), "Operate type")?
            .param("database", Type::ClassRef(database.declaration()), "Database")?
            .return_type(ReturnType::new(Type::Enum(command_status.clone()), "Command status"))?
            .build()?
        .callback("select_g41v4", doc("Select an analog output, but do not operate")
            .details("Implementors can think of this function ask the question \"is this control supported\"?")
            .details("Most implementations should not alter the database in this method. It is only provided in the event that some event counters reflected via the API get updated on SELECT, but this would be highly abnormal."))?
            .param("value", Type::Double, "Received analog output value")?
            .param("index", Type::Uint16, "Index of the point")?
            .param("database", Type::ClassRef(database.declaration()), "Database")?
            .return_type(ReturnType::new(Type::Enum(command_status.clone()), "Command status"))?
            .build()?
        .callback("operate_g41v4", "Operate a control point")?
            .param("value", Type::Double, "Received analog output value")?
            .param("index", Type::Uint16, "Index of the point")?
            .param("op_type", Type::Enum(operate_type), "Operate type")?
            .param("database", Type::ClassRef(database.declaration()), "Database")?
            .return_type(ReturnType::new(Type::Enum(command_status), "Command status"))?
            .build()?
        .callback("freeze_counters_all", "Freeze all the counters")?
            .param("freeze_type", Type::Enum(freeze_type.clone()), "Type of freeze operation")?
            .param("database", Type::ClassRef(database.declaration()), "Database")?
            .return_type(ReturnType::new(Type::Enum(freeze_result.clone()), "Result of the freeze operation"))?
            .build()?
        .callback("freeze_counters_range", "Freeze a range of counters")?
            .param("start", Type::Uint16, "Start index to freeze (inclusive)")?
            .param("stop", Type::Uint16, "Stop index to freeze (inclusive)")?
            .param("freeze_type", Type::Enum(freeze_type), "Type of freeze operation")?
            .param("database", Type::ClassRef(database.declaration()), "Database")?
            .return_type(ReturnType::new(Type::Enum(freeze_result), "Result of the freeze operation"))?
            .build()?
        .destroy_callback("on_destroy")?
        .build()
}

fn define_address_filter(
    lib: &mut LibraryBuilder,
    shared_def: &SharedDefinitions,
) -> Result<ClassHandle, BindingError> {
    let address_filter = lib.declare_class("AddressFilter")?;

    let address_filter_any_fn = lib
        .declare_native_function("address_filter_any")?
        .return_type(ReturnType::new(
            Type::ClassRef(address_filter.clone()),
            "Address filter",
        ))?
        .doc("Create an address filter that accepts any IP address")?
        .build()?;

    let address_filter_new_fn = lib
        .declare_native_function("address_filter_new")?
        .param("address", Type::String, "IP address to accept")?
        .return_type(ReturnType::new(
            Type::ClassRef(address_filter.clone()),
            "Address filter",
        ))?
        .fails_with(shared_def.error_type.clone())?
        .doc("Create an address filter that accepts any IP address")?
        .build()?;

    let address_filter_add_fn = lib
        .declare_native_function("address_filter_add")?
        .param(
            "address_filter",
            Type::ClassRef(address_filter.clone()),
            "Address filter to modify",
        )?
        .param("address", Type::String, "IP address to add")?
        .return_type(ReturnType::void())?
        .fails_with(shared_def.error_type.clone())?
        .doc("Add an accepted IP address to the filter")?
        .build()?;

    let address_filter_destroy_fn = lib
        .declare_native_function("address_filter_destroy")?
        .param(
            "address_filter",
            Type::ClassRef(address_filter.clone()),
            "Address filter to destroy",
        )?
        .return_type(ReturnType::void())?
        .doc("Destroy an address filter")?
        .build()?;

    lib.define_class(&address_filter)?
        .constructor(&address_filter_new_fn)?
        .destructor(&address_filter_destroy_fn)?
        .static_method("Any", &address_filter_any_fn)?
        .method("Add", &address_filter_add_fn)?
        .doc("")?
        .build()
}

fn define_function_code(lib: &mut LibraryBuilder) -> Result<NativeEnumHandle, BindingError> {
    lib.define_native_enum("FunctionCode")?
        .push("Confirm", "Master sends this to an outstation to confirm the receipt of an Application Layer fragment (value == 0)")?
        .push("Read", "Outstation shall return the data specified by the objects in the request (value == 1)")?
        .push("Write", "Outstation shall store the data specified by the objects in the request (value == 2)")?
        .push("Select", "Outstation shall select (or arm) the output points specified by the objects in the request in preparation for a subsequent operate command (value == 3)")?
        .push("Operate", "Outstation shall activate the output points selected (or armed) by a previous select function code command (value == 4)")?
        .push("DirectOperate", "Outstation shall immediately actuate the output points specified by the objects in the request (value == 5)")?
        .push("DirectOperateNoResponse", "Same as DirectOperate but outstation shall not send a response (value == 6)")?
        .push("ImmediateFreeze", "Outstation shall copy the point data values specified by the objects in the request to a separate freeze buffer (value == 7)")?
        .push("ImmediateFreezeNoResponse", "Same as ImmediateFreeze but outstation shall not send a response (value == 8)")?
        .push("FreezeClear", "Outstation shall copy the point data values specified by the objects in the request into a separate freeze buffer and then clear the values (value == 9)")?
        .push("FreezeClearNoResponse", "Same as FreezeClear but outstation shall not send a response (value == 10)")?
        .push("FreezeAtTime", "Outstation shall copy the point data values specified by the objects in the request to a separate freeze buffer at the time and/or time intervals specified in a special time data information object (value == 11)")?
        .push("FreezeAtTimeNoResponse", "Same as FreezeAtTime but outstation shall not send a response (value == 12)")?
        .push("ColdRestart", "Outstation shall perform a complete reset of all hardware and software in the device (value == 13)")?
        .push("WarmRestart", "Outstation shall reset only portions of the device (value == 14)")?
        .push("InitializeData", "Obsolete-Do not use for new designs (value == 15)")?
        .push("InitializeApplication", "Outstation shall place the applications specified by the objects in the request into the ready to run state (value == 16)")?
        .push("StartApplication", "Outstation shall start running the applications specified by the objects in the request (value == 17)")?
        .push("StopApplication", "Outstation shall stop running the applications specified by the objects in the request (value == 18)")?
        .push("SaveConfiguration", "This code is deprecated-Do not use for new designs (value == 19)")?
        .push("EnableUnsolicited", "Enables outstation to initiate unsolicited responses from points specified by the objects in the request (value == 20)")?
        .push("DisableUnsolicited", "Prevents outstation from initiating unsolicited responses from points specified by the objects in the request (value == 21)")?
        .push("AssignClass", "Outstation shall assign the events generated by the points specified by the objects in the request to one of the classes (value == 22)")?
        .push("DelayMeasure", "Outstation shall report the time it takes to process and initiate the transmission of its response (value == 23)")?
        .push("RecordCurrentTime", "Outstation shall save the time when the last octet of this message is received (value == 24)")?
        .push("OpenFile", "Outstation shall open a file (value == 25)")?
        .push("CloseFile", "Outstation shall close a file (value == 26)")?
        .push("DeleteFile", "Outstation shall delete a file (value == 27)")?
        .push("GetFileInfo", "Outstation shall retrieve information about a file (value == 28)")?
        .push("AuthenticateFile", "Outstation shall return a file authentication key (value == 29)")?
        .push("AbortFile", "Outstation shall abort a file transfer operation (value == 30)")?
        .push("Response", "Master shall interpret this fragment as an Application Layer response to an ApplicationLayer request (value == 129)")?
        .push("UnsolicitedResponse", "Master shall interpret this fragment as an unsolicited response that was not prompted by an explicit request (value == 130)")?
        .doc("Application layer function code")?
        .build()
}

fn define_command_status(lib: &mut LibraryBuilder) -> Result<NativeEnumHandle, BindingError> {
    lib.define_native_enum("CommandStatus")?
    .push("Success", "command was accepted, initiated, or queued (value == 0)")?
    .push("Timeout", "command timed out before completing (value == 1)")?
    .push("NoSelect", "command requires being selected before operate, configuration issue (value == 2)")?
    .push("FormatError", "bad control code or timing values (value == 3)")?
    .push("NotSupported", "command is not implemented (value == 4)")?
    .push("AlreadyActive", "command is all ready in progress or its all ready in that mode (value == 5)")?
    .push("HardwareError", "something is stopping the command, often a local/remote interlock (value == 6)")?
    .push("Local", "the function governed by the control is in local only control (value == 7)")?
    .push("TooManyOps", "the command has been done too often and has been throttled (value == 8)")?
    .push("NotAuthorized", "the command was rejected because the device denied it or an RTU intercepted it (value == 9)")?
    .push("AutomationInhibit", "command not accepted because it was prevented or inhibited by a local automation process, such as interlocking logic or synchrocheck (value == 10)")?
    .push("ProcessingLimited", "command not accepted because the device cannot process any more activities than are presently in progress (value == 11)")?
    .push("OutOfRange", "command not accepted because the value is outside the acceptable range permitted for this point (value == 12)")?
    .push("DownstreamLocal", "command not accepted because the outstation is forwarding the request to another downstream device which reported LOCAL (value == 13)")?
    .push("AlreadyComplete", "command not accepted because the outstation has already completed the requested operation (value == 14)")?
    .push("Blocked", "command not accepted because the requested function is specifically blocked at the outstation (value == 15)")?
    .push("Canceled", "command not accepted because the operation was cancelled (value == 16)")?
    .push("BlockedOtherMaster", "command not accepted because another master is communicating with the outstation and has exclusive rights to operate this control point (value == 17)")?
    .push("DownstreamFail", "command not accepted because the outstation is forwarding the request to another downstream device which cannot be reached or is otherwise incapable of performing the request (value == 18)")?
    .push("NonParticipating", "(deprecated) indicates the outstation shall not issue or perform the control operation (value == 126)")?
    .push("Unknown", "aptures any value not defined in the enumeration")?
    .doc("Enumeration received from an outstation in response to command request")?
    .build()
}<|MERGE_RESOLUTION|>--- conflicted
+++ resolved
@@ -42,20 +42,9 @@
 ) -> Result<(), BindingError> {
     // Everything required to create an outstation
 
-<<<<<<< HEAD
-    let database = crate::database::define(lib, shared_def)?;
-    let outstation = define_outstation(lib, shared_def, &database)?;
-    let outstation_config = define_outstation_config(lib, shared_def)?;
-    let event_buffer_config = define_event_buffer_config(lib)?;
-    let outstation_application = define_outstation_application(lib)?;
-    let outstation_information = define_outstation_information(lib, shared_def)?;
-    let control_handler = define_control_handler(lib, &database, shared_def)?;
-    let address_filter = define_address_filter(lib, shared_def)?;
-=======
     let types = OutstationTypes::define(lib, shared_def)?;
     let outstation = define_outstation(lib, shared_def, &types)?;
-    let address_filter = define_address_filter(lib)?;
->>>>>>> d33997cd
+    let address_filter = define_address_filter(lib, shared_def)?;
 
     // Define the TCP server
     let tcp_server = lib.declare_class("TCPServer")?;
@@ -190,6 +179,7 @@
             Type::ClassRef(outstation.clone()),
             "Outstation instance or {null} if the port cannot be opened".into(),
         ))?
+        .fails_with(shared_def.error_type.clone())?
         .doc("Create an outstation instance running on a serial port")?
         .build()?;
 
