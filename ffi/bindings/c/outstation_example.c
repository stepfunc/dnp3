--- conflicted
+++ resolved
@@ -6,27 +6,6 @@
 #include <time.h>
 
 // Logger callback
-<<<<<<< HEAD
-void on_log_message(log_level_t level, const char *msg, void *arg) {
-    printf("%s", msg);
-}
-
-// Application callbacks
-uint16_t get_processing_delay_ms(void *context) {
-    return 0;
-}
-
-restart_delay_t cold_restart(void *context) {
-    return restart_delay_seconds(60);
-}
-
-restart_delay_t warm_restart(void *context) {
-    return restart_delay_not_supported();
-}
-
-// Outstation information callbacks
-void process_request_from_idle(request_header_t header, void *context) {
-=======
 void on_log_message(dnp3_log_level_t level, const char *msg, void *arg) { printf("%s", msg); }
 
 // Application callbacks
@@ -37,192 +16,39 @@
 dnp3_application_iin_t get_application_iin(void* context) { return dnp3_application_iin_init(); }
 
 dnp3_restart_delay_t cold_restart(void *context) { return dnp3_restart_delay_seconds(60); }
->>>>>>> 9f8df70c
 
 dnp3_restart_delay_t warm_restart(void *context) { return dnp3_restart_delay_not_supported(); }
 
-<<<<<<< HEAD
-void broadcast_received(function_code_t function_code, broadcast_action_t action, void *context) {
-=======
 // Outstation information callbacks
 void process_request_from_idle(dnp3_request_header_t header, void *context) {}
->>>>>>> 9f8df70c
 
 void broadcast_received(dnp3_function_code_t function_code, dnp3_broadcast_action_t action, void *context) {}
 
-<<<<<<< HEAD
-void enter_solicited_confirm_wait(uint8_t ecsn, void *context) {
-=======
 void enter_solicited_confirm_wait(uint8_t ecsn, void *context) {}
->>>>>>> 9f8df70c
 
 void solicited_confirm_timeout(uint8_t ecsn, void *context) {}
 
-<<<<<<< HEAD
-void solicited_confirm_timeout(uint8_t ecsn, void *context) {
-=======
 void solicited_confirm_received(uint8_t ecsn, void *context) {}
->>>>>>> 9f8df70c
 
 void solicited_confirm_wait_new_request(void *context) {}
 
-<<<<<<< HEAD
-void solicited_confirm_received(uint8_t ecsn, void *context) {
-=======
 void wrong_solicited_confirm_seq(uint8_t ecsn, uint8_t seq, void *context) {}
->>>>>>> 9f8df70c
 
 void unexpected_confirm(bool unsolicited, uint8_t seq, void *context) {}
 
-<<<<<<< HEAD
-void solicited_confirm_wait_new_request(request_header_t header, void *context) {
-=======
 void enter_unsolicited_confirm_wait(uint8_t ecsn, void *context) {}
->>>>>>> 9f8df70c
 
 void unsolicited_confirm_timeout(uint8_t ecsn, bool retry, void *context) {}
 
-<<<<<<< HEAD
-void wrong_solicited_confirm_seq(uint8_t ecsn, uint8_t seq, void *context) {
-=======
 void unsolicited_confirmed(uint8_t ecsn, void *context) {}
->>>>>>> 9f8df70c
 
 void clear_restart_iin(void *context) {}
 
-<<<<<<< HEAD
-void unexpected_confirm(bool unsolicited, uint8_t seq, void *context) {
-=======
 // Control handler callbacks
 void begin_fragment(void *context) {}
->>>>>>> 9f8df70c
 
 void end_fragment(void *context) {}
 
-<<<<<<< HEAD
-void enter_unsolicited_confirm_wait(uint8_t ecsn, void *context) {
-
-}
-
-void unsolicited_confirm_timeout(uint8_t ecsn, bool retry, void *context) {
-
-}
-
-void unsolicited_confirmed(uint8_t ecsn, void *context) {
-
-}
-
-void clear_restart_iin(void *context) {
-
-}
-
-// Control handler callbacks
-void begin_fragment(void *context) {
-
-}
-
-void end_fragment(void *context) {
-
-}
-
-command_status_t select_g12v1(g12v1_t control, uint16_t index, database_t *database, void *context) {
-    return CommandStatus_NotSupported;
-}
-
-command_status_t operate_g12v1(g12v1_t control, uint16_t index, operate_type_t op_type, database_t *database, void *context) {
-    return CommandStatus_NotSupported;
-}
-
-command_status_t select_g41v1(int32_t control, uint16_t index, database_t *database, void *context) {
-    return CommandStatus_NotSupported;
-}
-
-command_status_t operate_g41v1(int32_t control, uint16_t index, operate_type_t op_type, database_t *database, void *context) {
-    return CommandStatus_NotSupported;
-}
-
-command_status_t select_g41v2(int16_t control, uint16_t index, database_t *database, void *context) {
-    return CommandStatus_NotSupported;
-}
-
-command_status_t operate_g41v2(int16_t control, uint16_t index, operate_type_t op_type, database_t *database, void *context) {
-    return CommandStatus_NotSupported;
-}
-
-command_status_t select_g41v3(float control, uint16_t index, database_t *database, void *context) {
-    return CommandStatus_NotSupported;
-}
-
-command_status_t operate_g41v3(float control, uint16_t index, operate_type_t op_type, database_t *database, void *context) {
-    return CommandStatus_NotSupported;
-}
-
-command_status_t select_g41v4(double control, uint16_t index, database_t *database, void *context) {
-    return CommandStatus_NotSupported;
-}
-
-command_status_t operate_g41v4(double control, uint16_t index, operate_type_t op_type, database_t *database, void *context) {
-    return CommandStatus_NotSupported;
-}
-
-// Transactions
-void outstation_transaction_startup(database_t *db, void *context) {
-    for (uint16_t i = 0; i < 10; ++i) {
-        // initialize each point with default configuration
-        database_add_binary(db, i, EventClass_Class1, binary_config_init());
-        database_add_double_bit_binary(db, i, EventClass_Class1, double_bit_binary_config_init());
-        database_add_binary_output_status(db, i, EventClass_Class1, binary_output_status_config_init());
-        database_add_counter(db, i, EventClass_Class1, counter_config_init());
-        database_add_frozen_counter(db, i, EventClass_Class1, frozen_counter_config_init());
-        database_add_analog(db, i, EventClass_Class1, analog_config_init());
-        database_add_analog_output_status(db, i, EventClass_Class1, analog_output_status_config_init());
-        database_add_octet_string(db, i, EventClass_Class1);
-
-        // Set initial values
-        flags_t restart = flags_init(FLAG_RESTART);
-
-        database_update_binary(
-                db,
-                binary_init(i, false, restart, timestamp_invalid()),
-                update_options_init()
-        );
-
-        database_update_double_bit_binary(
-                db,
-                double_bit_binary_init(i, DoubleBit_DeterminedOff, restart, timestamp_invalid()),
-                update_options_init()
-        );
-
-        database_update_binary_output_status(
-                db,
-                binary_output_status_init(i, false, restart, timestamp_invalid()),
-                update_options_init()
-        );
-
-        database_update_counter(
-                db,
-                counter_init(i, 0, restart, timestamp_invalid()),
-                update_options_init()
-        );
-
-        database_update_frozen_counter(
-                db,
-                frozen_counter_init(i, 0, restart, timestamp_invalid()),
-                update_options_init()
-        );
-
-        database_update_analog(
-                db,
-                analog_init(i, 0.0, restart, timestamp_invalid()),
-                update_options_init()
-        );
-
-        database_update_analog_output_status(
-                db,
-                analog_output_status_init(i, 0.0, restart, timestamp_invalid()),
-                update_options_init()
-        );
-=======
 dnp3_command_status_t select_g12v1(dnp3_g12v1_t control, uint16_t index, dnp3_database_t *database, void *context) { return DNP3_COMMAND_STATUS_NOT_SUPPORTED; }
 
 dnp3_command_status_t operate_g12v1(dnp3_g12v1_t control, uint16_t index, dnp3_operate_type_t op_type, dnp3_database_t *database, void *context)
@@ -298,17 +124,12 @@
         dnp3_database_update_analog(db, dnp3_analog_init(i, 0.0, restart, dnp3_timestamp_invalid()), dnp3_update_options_init());
 
         dnp3_database_update_analog_output_status(db, dnp3_analog_output_status_init(i, 0.0, restart, dnp3_timestamp_invalid()), dnp3_update_options_init());
->>>>>>> 9f8df70c
     }
 }
 
 typedef struct database_points_t {
     bool binaryValue;
-<<<<<<< HEAD
-    double_bit_t doubleBitBinaryValue;
-=======
     dnp3_double_bit_t doubleBitBinaryValue;
->>>>>>> 9f8df70c
     bool binaryOutputStatusValue;
     uint32_t counterValue;
     uint32_t frozenCounterValue;
@@ -316,117 +137,6 @@
     double analogOutputStatusValue;
 } database_points_t;
 
-<<<<<<< HEAD
-void binary_transaction(database_t *db, void *context) {
-    ((database_points_t *) context)->binaryValue = !((database_points_t *) context)->binaryValue;
-
-    binary_t value = binary_init(
-            7,
-            ((database_points_t *) context)->binaryValue,
-            flags_init(FLAG_ONLINE),
-            timestamp_synchronized(0)
-    );
-    database_update_binary(db, value, update_options_init());
-}
-
-void double_bit_binary_transaction(database_t *db, void *context) {
-    ((database_points_t *) context)->doubleBitBinaryValue =
-            ((database_points_t *) context)->doubleBitBinaryValue == DoubleBit_DeterminedOff ? DoubleBit_DeterminedOn : DoubleBit_DeterminedOff;
-
-    double_bit_binary_t value = double_bit_binary_init(
-            7,
-            ((database_points_t *) context)->doubleBitBinaryValue,
-            flags_init(FLAG_ONLINE),
-            timestamp_synchronized(0)
-    );
-    database_update_double_bit_binary(db, value, update_options_init());
-}
-
-void binary_output_status_transaction(database_t *db, void *context) {
-    ((database_points_t *) context)->binaryOutputStatusValue = !((database_points_t *) context)->binaryOutputStatusValue;
-
-    binary_output_status_t value = binary_output_status_init(
-            7,
-            ((database_points_t *) context)->binaryOutputStatusValue,
-            flags_init(FLAG_ONLINE),
-            timestamp_synchronized(0)
-    );
-    database_update_binary_output_status(db, value, update_options_init());
-}
-
-void counter_transaction(database_t *db, void *context) {
-    counter_t value = counter_init(
-            7,
-            ++((database_points_t *) context)->counterValue,
-            flags_init(FLAG_ONLINE),
-            timestamp_synchronized(0)
-    );
-    database_update_counter(db, value, update_options_init());
-}
-
-void frozen_counter_transaction(database_t *db, void *context) {
-    frozen_counter_t value = frozen_counter_init(
-            7,
-            ++((database_points_t *) context)->frozenCounterValue,
-            flags_init(FLAG_ONLINE),
-            timestamp_synchronized(0)
-    );
-    database_update_frozen_counter(db, value, update_options_init());
-}
-
-void analog_transaction(database_t *db, void *context) {
-    analog_t value = analog_init(
-            7,
-            ++((database_points_t *) context)->analogValue,
-            flags_init(FLAG_ONLINE),
-            timestamp_synchronized(0)
-    );
-    database_update_analog(db, value, update_options_init());
-}
-
-void analog_output_status_transaction(database_t *db, void *context) {
-    analog_output_status_t value = analog_output_status_init(
-            7,
-            ++((database_points_t *) context)->analogOutputStatusValue,
-            flags_init(FLAG_ONLINE),
-            timestamp_synchronized(0)
-    );
-    database_update_analog_output_status(db, value, update_options_init());
-}
-
-void octet_string_transaction(database_t *db, void *context) {
-    octet_string_value_t *octet_string = octet_string_new();
-    octet_string_add(octet_string, 0x48); // H
-    octet_string_add(octet_string, 0x65); // e
-    octet_string_add(octet_string, 0x6C); // l
-    octet_string_add(octet_string, 0x6C); // l
-    octet_string_add(octet_string, 0x6F); // o
-    octet_string_add(octet_string, 0x00); // \0
-
-    database_update_octet_string(db, 7, octet_string, update_options_init());
-
-    octet_string_destroy(octet_string);
-}
-
-// ANCHOR: event_buffer_config
-event_buffer_config_t get_event_buffer_config() {
-    return event_buffer_config_init(
-        10, // binary
-        10, // double-bit binary
-        10, // binary output status
-        5,  // counter
-        5,  // frozen counter
-        5,  // analog
-        5,  // analog output status
-        3   // octet string
-    );
-}
-// ANCHOR_END: event_buffer_config
-
-int main() {
-    // Setup logging
-    logger_t logger = {
-=======
 void binary_transaction(dnp3_database_t *db, void *context)
 {
     ((database_points_t *)context)->binaryValue = !((database_points_t *)context)->binaryValue;
@@ -498,37 +208,10 @@
 {
     // Setup logging
     dnp3_logger_t logger = {
->>>>>>> 9f8df70c
         .on_message = &on_log_message,
         .ctx = NULL,
     };
     // initialize logging with the default configuration
-<<<<<<< HEAD
-    configure_logging(logging_config_init(), logger);
-
-    // Create runtime
-    runtime_config_t runtime_config = {
-        .num_core_threads = 4,
-    };
-    runtime_t *runtime = runtime_new(runtime_config);
-
-    tcp_server_t *server = tcpserver_new(runtime, LinkErrorMode_Close, "127.0.0.1:20000");
-
-    // ANCHOR: outstation_config
-    // create an outstation configuration with default values
-    outstation_config_t config = outstation_config_init(
-        // outstation address
-        1024,
-        // master address
-        1
-    );
-    // override the default application decoding level
-    config.decode_level.application = AppDecodeLevel_ObjectValues;
-    // ANCHOR_END: outstation_config
-
-    outstation_application_t application = {
-        .get_processing_delay_ms = &get_processing_delay_ms,
-=======
     dnp3_configure_logging(dnp3_logging_config_init(), logger);
 
     // types that get heap allocated and must be freed in "cleanup"
@@ -563,18 +246,13 @@
         .get_processing_delay_ms = &get_processing_delay_ms,
         .write_absolute_time = &write_absolute_time,
         .get_application_iin = &get_application_iin,
->>>>>>> 9f8df70c
         .cold_restart = &cold_restart,
         .warm_restart = &warm_restart,
         .on_destroy = NULL,
         .ctx = NULL,
     };
 
-<<<<<<< HEAD
-    outstation_information_t information = {
-=======
     dnp3_outstation_information_t information = {
->>>>>>> 9f8df70c
         .process_request_from_idle = &process_request_from_idle,
         .broadcast_received = &broadcast_received,
         .enter_solicited_confirm_wait = &enter_solicited_confirm_wait,
@@ -591,11 +269,7 @@
         .ctx = NULL,
     };
 
-<<<<<<< HEAD
-    control_handler_t control_handler = {
-=======
     dnp3_control_handler_t control_handler = {
->>>>>>> 9f8df70c
         .begin_fragment = &begin_fragment,
         .end_fragment = &end_fragment,
         .select_g12v1 = &select_g12v1,
@@ -608,44 +282,6 @@
         .operate_g41v3 = &operate_g41v3,
         .select_g41v4 = &select_g41v4,
         .operate_g41v4 = &operate_g41v4,
-<<<<<<< HEAD
-        .on_destroy = NULL,
-        .ctx = NULL,
-    };
-    address_filter_t *address_filter = address_filter_any();
-    outstation_t *outstation = tcpserver_add_outstation(
-        server,
-        config,
-        get_event_buffer_config(),
-        application,
-        information,
-        control_handler,
-        address_filter
-    );
-    address_filter_destroy(address_filter);
-
-    // Setup initial points
-    outstation_transaction_t startup_transaction =
-            {
-                    .execute = &outstation_transaction_startup,
-                    .ctx = NULL,
-            };
-    outstation_transaction(outstation, startup_transaction);
-
-    // Start the outstation
-    tcpserver_bind(server);
-
-    database_points_t database_points =
-            {
-                    .binaryValue = false,
-                    .doubleBitBinaryValue = DoubleBit_DeterminedOff,
-                    .binaryOutputStatusValue = false,
-                    .counterValue = 0,
-                    .frozenCounterValue = 0,
-                    .analogValue = 0.0,
-                    .analogOutputStatusValue = 0.0,
-            };
-=======
         .freeze_counters_all = &freeze_counters_all,
         .freeze_counters_range = &freeze_counters_range,
         .on_destroy = NULL,
@@ -680,7 +316,6 @@
         .analogValue = 0.0,
         .analogOutputStatusValue = 0.0,
     };
->>>>>>> 9f8df70c
 
     char cbuf[6];
     while (true) {
@@ -688,75 +323,6 @@
 
         if (strcmp(cbuf, "x\n") == 0) {
             goto cleanup;
-<<<<<<< HEAD
-        } else if (strcmp(cbuf, "bi\n") == 0) {
-            outstation_transaction_t transaction =
-                    {
-                            .execute = &binary_transaction,
-                            .ctx = &database_points,
-                    };
-            outstation_transaction(outstation, transaction);
-        } else if (strcmp(cbuf, "dbbi\n") == 0) {
-            outstation_transaction_t transaction =
-                    {
-                            .execute = &double_bit_binary_transaction,
-                            .ctx = &database_points,
-                    };
-            outstation_transaction(outstation, transaction);
-        } else if (strcmp(cbuf, "bos\n") == 0) {
-            outstation_transaction_t transaction =
-                    {
-                            .execute = &binary_output_status_transaction,
-                            .ctx = &database_points,
-                    };
-            outstation_transaction(outstation, transaction);
-        } else if (strcmp(cbuf, "co\n") == 0) {
-            outstation_transaction_t transaction =
-                    {
-                            .execute = &counter_transaction,
-                            .ctx = &database_points,
-                    };
-            outstation_transaction(outstation, transaction);
-        } else if (strcmp(cbuf, "fco\n") == 0) {
-            outstation_transaction_t transaction =
-                    {
-                            .execute = &frozen_counter_transaction,
-                            .ctx = &database_points,
-                    };
-            outstation_transaction(outstation, transaction);
-        } else if (strcmp(cbuf, "ai\n") == 0) {
-            outstation_transaction_t transaction =
-                    {
-                            .execute = &analog_transaction,
-                            .ctx = &database_points,
-                    };
-            outstation_transaction(outstation, transaction);
-        } else if (strcmp(cbuf, "aos\n") == 0) {
-            outstation_transaction_t transaction =
-                    {
-                            .execute = &analog_output_status_transaction,
-                            .ctx = &database_points,
-                    };
-            outstation_transaction(outstation, transaction);
-        } else if (strcmp(cbuf, "os\n") == 0) {
-            outstation_transaction_t transaction =
-                    {
-                            .execute = &octet_string_transaction,
-                            .ctx = &database_points,
-                    };
-            outstation_transaction(outstation, transaction);
-        } else {
-            printf("Unknown command\n");
-        }
-    }
-
-    // Cleanup
-    cleanup:
-    outstation_destroy(outstation);
-    tcpserver_destroy(server);
-    runtime_destroy(runtime);
-
-=======
         }
         else if (strcmp(cbuf, "bi\n") == 0) {
             dnp3_outstation_transaction_t transaction = {
@@ -832,6 +398,5 @@
     dnp3_outstation_destroy(outstation);
     dnp3_tcpserver_destroy(server);
     dnp3_runtime_destroy(runtime);
->>>>>>> 9f8df70c
     return 0;
 }