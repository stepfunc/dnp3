--- conflicted
+++ resolved
@@ -205,8 +205,8 @@
 }
 
 // ANCHOR: event_buffer_config
-event_buffer_config_t get_event_buffer_config() {
-    return event_buffer_config_init(
+dnp3_event_buffer_config_t get_event_buffer_config() {
+    return dnp3_event_buffer_config_init(
             10, // binary
             10, // double-bit binary
             10, // binary output status
@@ -308,23 +308,12 @@
         .on_destroy = NULL,
         .ctx = NULL,
     };
+
     dnp3_address_filter_t *address_filter = dnp3_address_filter_any();
-<<<<<<< HEAD
-    if (dnp3_tcpserver_add_outstation(
-            server,
-            config,
-            get_event_buffer_config(),
-            application,
-            information,
-            control_handler,
-            address_filter,
-            &outstation)) {
-        printf("unable to create outstation\n");
-=======
-    err = dnp3_tcpserver_add_outstation(server, config, dnp3_event_buffer_config_all_types(10), application, information, control_handler, address_filter, &outstation);
+    err = dnp3_tcpserver_add_outstation(server, config, get_event_buffer_config(), application, information, control_handler, address_filter, &outstation);
     if (err) {
         printf("unable to add outstation: %s \n", dnp3_param_error_to_string(err));
->>>>>>> e88f2252
+        dnp3_address_filter_destroy(address_filter);
         goto cleanup;
     }        
     dnp3_address_filter_destroy(address_filter);
