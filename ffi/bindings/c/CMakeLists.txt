--- conflicted
+++ resolved
@@ -2,11 +2,7 @@
 
 project(dnp3_c LANGUAGES C)
 
-<<<<<<< HEAD
-set(DNP3_VERSION 0.10.0-alpha2)
-=======
-set(DNP3_VERSION 0.9.2)
->>>>>>> 341015d1
+set(DNP3_VERSION 0.10.0-alpha3)
 
 # Determine the architecture
 if(WIN32 AND CMAKE_SYSTEM_PROCESSOR MATCHES "x86_64|amd64|AMD64" AND CMAKE_SIZEOF_VOID_P EQUAL 8)
