<?xml version="1.0" encoding="UTF-8"?>
<project xmlns="http://maven.apache.org/POM/4.0.0" xmlns:xsi="http://www.w3.org/2001/XMLSchema-instance" xsi:schemaLocation="http://maven.apache.org/POM/4.0.0 http://maven.apache.org/xsd/maven-4.0.0.xsd">
    <modelVersion>4.0.0</modelVersion>

    <groupId>io.stepfunc.dnp3</groupId>
    <artifactId>examples</artifactId>
    <version>1.0.0</version>

    <properties>
        <maven.compiler.source>1.8</maven.compiler.source>
        <maven.compiler.target>1.8</maven.compiler.target>
        <project.build.sourceEncoding>UTF-8</project.build.sourceEncoding>
    </properties>

    <dependencies>
        <dependency>
            <groupId>io.stepfunc</groupId>
            <artifactId>dnp3</artifactId>
<<<<<<< HEAD
            <version>0.10.0-alpha2</version>
=======
            <version>0.9.2</version>
>>>>>>> 341015d1
        </dependency>
    </dependencies>
</project><|MERGE_RESOLUTION|>--- conflicted
+++ resolved
@@ -16,11 +16,7 @@
         <dependency>
             <groupId>io.stepfunc</groupId>
             <artifactId>dnp3</artifactId>
-<<<<<<< HEAD
-            <version>0.10.0-alpha2</version>
-=======
-            <version>0.9.2</version>
->>>>>>> 341015d1
+            <version>0.10.0-alpha3</version>
         </dependency>
     </dependencies>
 </project>