--- conflicted
+++ resolved
@@ -143,8 +143,7 @@
                 // override the default application decoding level
                 config.DecodeLevel.Application = AppDecodeLevel.ObjectValues;
                 // ANCHOR_END: outstation_config
-<<<<<<< HEAD
-                                               
+
                 var outstation = server.AddOutstation(
                     config,
                     GetEventBufferConfig(),
@@ -153,14 +152,6 @@
                     new TestControlHandler(),
                     AddressFilter.Any()
                 );
-=======
-
-                var application = new TestOutstationApplication();
-                var information = new TestOutstationInformation();
-                var controlHandler = new TestControlHandler();
-                var addressFilter = AddressFilter.Any();
-                var outstation = server.AddOutstation(config, EventBufferConfig.AllTypes(10), application, information, controlHandler, addressFilter);
->>>>>>> 9f8df70c
 
                 // Setup initial points
                 outstation.Transaction(new OutstationTransaction((db) =>
