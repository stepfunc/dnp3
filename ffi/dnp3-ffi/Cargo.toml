--- conflicted
+++ resolved
@@ -17,8 +17,4 @@
 
 [build-dependencies]
 dnp3-schema = { path = "../dnp3-schema" }
-<<<<<<< HEAD
-rust-oo-bindgen = { git = "https://github.com/stepfunc/oo_bindgen.git", branch = "feature/c++" }
-=======
-rust-oo-bindgen = { git = "https://github.com/stepfunc/oo_bindgen.git", tag = "0.1.4" }
->>>>>>> f05865bf
+rust-oo-bindgen = { git = "https://github.com/stepfunc/oo_bindgen.git", branch = "feature/c++" }