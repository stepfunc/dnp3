--- conflicted
+++ resolved
@@ -62,15 +62,10 @@
     f(&mut builder).enable_all().build()
 }
 
-<<<<<<< HEAD
-pub(crate) unsafe fn runtime_new(config: ffi::RuntimeConfig) -> *mut crate::runtime::Runtime {
-    let num_threads = if config.num_core_threads <= 0 {
-=======
 pub(crate) unsafe fn runtime_new(
     config: ffi::RuntimeConfig,
 ) -> Result<*mut crate::runtime::Runtime, ffi::Dnp3Error> {
     let num_threads = if config.num_core_threads == 0 {
->>>>>>> 9f8df70c
         num_cpus::get()
     } else {
         config.num_core_threads as usize
