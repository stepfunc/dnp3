use crate::app::enums::{CommandStatus, FunctionCode};
use crate::app::header::{Control, ResponseFunction, ResponseHeader, IIN, IIN1, IIN2};
use crate::app::parse::parser::{HeaderCollection, HeaderDetails, Request};
use crate::app::parse::DecodeLogLevel;
use crate::app::sequence::Sequence;
use crate::link::error::LinkError;
use crate::outstation::database::{DatabaseConfig, DatabaseHandle, ResponseInfo};
use crate::transport::{FragmentInfo, Timeout, TransportReader, TransportWriter};

use crate::app::format::write::start_response;
use crate::app::gen::ranged::RangedVariation;
use crate::app::parse::error::ObjectParseError;
use crate::app::variations::{Group52Var1, Group52Var2};
use crate::entry::EndpointAddress;
use crate::link::header::BroadcastConfirmMode;
use crate::outstation::control::collection::ControlCollection;
use crate::outstation::traits::{ControlHandler, OperateType, OutstationApplication, RestartDelay};
use crate::outstation::SelfAddressSupport;
use crate::tokio::io::{AsyncRead, AsyncWrite};
use crate::tokio::time::Instant;
use crate::util::buffer::Buffer;
<<<<<<< HEAD
use crate::util::cursor::WriteError;
use std::borrow::BorrowMut;
use tokio::io::{AsyncRead, AsyncWrite};
use tokio::time::Duration;
=======
use std::time::Duration;
>>>>>>> e4772601
use xxhash_rust::xxh64::xxh64;

#[derive(Copy, Clone, PartialEq)]
struct ResponseSeries {
    ecsn: Sequence,
    last_response: bool,
    master: EndpointAddress,
}

impl ResponseSeries {
    fn new(ecsn: Sequence, last_response: bool, master: EndpointAddress) -> Self {
        Self {
            ecsn,
            last_response,
            master,
        }
    }
}

#[derive(Copy, Clone, PartialEq)]
enum NextState {
    Idle,
    SolConfirmWait(ResponseSeries),
}

impl ResponseInfo {
    fn to_next_state(&self, ecsn: Sequence, source: EndpointAddress) -> NextState {
        if self.need_confirm() {
            NextState::SolConfirmWait(ResponseSeries::new(ecsn, self.complete, source))
        } else {
            NextState::Idle
        }
    }
}

#[derive(Copy, Clone)]
struct LastValidRequest {
    seq: Sequence,
    request_hash: u64,
    response_length: usize,
    next: NextState,
}

impl LastValidRequest {
    fn new(seq: Sequence, request_hash: u64, response_length: usize, next: NextState) -> Self {
        LastValidRequest {
            seq,
            request_hash,
            response_length,
            next,
        }
    }
}

struct SessionConfig {
    level: DecodeLogLevel,
    master_address: EndpointAddress,
    confirm_timeout: Duration,
    select_timeout: Duration,
}

/// records when a select occurs
#[derive(Copy, Clone)]
struct SelectState {
    /// sequence number of the SELECT
    seq: Sequence,
    /// frame count of the select, makes it easier to ensure that OPERATE directly follows SELECT
    /// without requests in between
    frame_id: u32,
    /// time at which the SELECT occurred
    time: tokio::time::Instant,
    /// the hash of the object headers
    object_hash: u64,
}

impl SelectState {
    fn new(seq: Sequence, frame_id: u32, time: tokio::time::Instant, object_hash: u64) -> Self {
        Self {
            seq,
            frame_id,
            time,
            object_hash,
        }
    }

    fn match_operate(
        &self,
        timeout: Duration,
        seq: Sequence,
        frame_id: u32,
        object_hash: u64,
    ) -> Result<(), CommandStatus> {
        let elapsed = tokio::time::Instant::now().checked_duration_since(self.time);

        // check the sequence number
        if self.seq.next() != seq.value() {
            log::warn!("received OPERATE with non-consecutive sequence number");
            return Err(CommandStatus::NoSelect);
        }

        // check the frame_id to ensure there was no requests in between the SELECT and OPERATE
        if self.frame_id.wrapping_add(1) != frame_id {
            log::warn!("received OPERATE without prior SELECT");
            return Err(CommandStatus::NoSelect);
        }

        // check the object hash
        if self.object_hash != object_hash {
            log::warn!("received OPERATE with different header than SELECT");
            return Err(CommandStatus::NoSelect);
        }

        // check the time last
        match elapsed {
            None => {
                log::error!("current time is less than time of SELECT, clock error?");
                return Err(CommandStatus::Timeout);
            }
            Some(elapsed) => {
                if elapsed > timeout {
                    log::warn!("received valid OPERATE after SELECT timeout");
                    return Err(CommandStatus::Timeout);
                }
            }
        }

        Ok(())
    }
}

/// state that mutates while the session runs
struct SessionState {
    restart_iin_asserted: bool,
    last_valid_request: Option<LastValidRequest>,
    select_state: Option<SelectState>,
}

impl SessionState {
    fn new() -> Self {
        Self {
            restart_iin_asserted: true,
            last_valid_request: None,
            select_state: None,
        }
    }
}

pub(crate) struct Session {
    tx_buffer: Buffer,
    config: SessionConfig,
    database: DatabaseHandle,
    state: SessionState,
    application: Box<dyn OutstationApplication>,
    control_handler: Box<dyn ControlHandler>,
}

pub struct OutstationTask {
    session: Session,
    reader: TransportReader,
    writer: TransportWriter,
}

#[derive(Copy, Clone, Debug, PartialEq)]
pub struct OutstationConfig {
    pub tx_buffer_size: usize,
    pub outstation_address: EndpointAddress,
    pub master_address: EndpointAddress,
    pub self_address_support: SelfAddressSupport,
    pub log_level: DecodeLogLevel,
    pub confirm_timeout: Duration,
    pub select_timeout: Duration,
}

impl OutstationConfig {
    pub fn new(
        tx_buffer_size: usize,
        outstation_address: EndpointAddress,
        master_address: EndpointAddress,
        self_address_support: SelfAddressSupport,
        log_level: DecodeLogLevel,
        confirm_timeout: Duration,
        select_timeout: Duration,
    ) -> Self {
        OutstationConfig {
            tx_buffer_size,
            outstation_address,
            self_address_support,
            master_address,
            log_level,
            confirm_timeout,
            select_timeout,
        }
    }

    fn to_session_config(&self) -> SessionConfig {
        SessionConfig {
            level: self.log_level,
            master_address: self.master_address,
            confirm_timeout: self.confirm_timeout,
            select_timeout: self.select_timeout,
        }
    }
}

impl OutstationTask {
    /// create an `OutstationTask` and return it along with a `DatabaseHandle` for updating it
    pub fn create(
        config: OutstationConfig,
        database: DatabaseConfig,
        application: Box<dyn OutstationApplication>,
        control_handler: Box<dyn ControlHandler>,
    ) -> (Self, DatabaseHandle) {
        let handle = DatabaseHandle::new(database);
        let (reader, writer) = crate::transport::create_outstation_transport_layer(
            config.outstation_address,
            config.self_address_support,
        );
        let task = Self {
            session: Session::new(
                config.to_session_config(),
                config.tx_buffer_size,
                handle.clone(),
                application,
                control_handler,
            ),
            reader,
            writer,
        };
        (task, handle)
    }

    /// run the outstation task asynchronously until a `LinkError` occurs
    pub async fn run<T>(&mut self, io: &mut T) -> Result<(), LinkError>
    where
        T: AsyncRead + AsyncWrite + Unpin,
    {
        self.session
            .run(io, &mut self.reader, &mut self.writer)
            .await
    }
}

enum Confirm {
    Yes,
    Timeout,
    NewRequest,
}

enum FragmentType<'a> {
    MalformedRequest(u64, ObjectParseError),
    NewRead(u64, HeaderCollection<'a>),
    RepeatRead(u64, usize, HeaderCollection<'a>),
    NewNonRead(u64, HeaderCollection<'a>),
    RepeatNonRead(u64, usize),
    Broadcast(BroadcastConfirmMode),
    SolicitedConfirm,
    UnsolicitedConfirm,
}

#[derive(Copy, Clone)]
enum ConfirmAction {
    Confirmed,
    NewRequest,
    EchoLastResponse(usize),
    ContinueWait,
}

enum ResponseSeriesAction {
    ReadNewRequest,
    HandleCurrentRequest,
}

impl Session {
    pub(crate) const DEFAULT_TX_BUFFER_SIZE: usize = 2048;
    pub(crate) const MIN_TX_BUFFER_SIZE: usize = 249; // 1 link frame

    fn new(
        config: SessionConfig,
        tx_buffer_size: usize,
        database: DatabaseHandle,
        application: Box<dyn OutstationApplication>,
        control_handler: Box<dyn ControlHandler>,
    ) -> Self {
        Self {
            config,
            tx_buffer: Buffer::new(tx_buffer_size.max(Self::MIN_TX_BUFFER_SIZE)),
            database,
            state: SessionState::new(),
            application,
            control_handler,
        }
    }

    pub(crate) async fn run<T>(
        &mut self,
        io: &mut T,
        reader: &mut TransportReader,
        writer: &mut TransportWriter,
    ) -> Result<(), LinkError>
    where
        T: AsyncRead + AsyncWrite + Unpin,
    {
        loop {
            self.run_idle_state(io, reader, writer).await?;
        }
    }

    async fn respond<T>(
        &self,
        io: &mut T,
        writer: &mut TransportWriter,
        num_bytes: usize,
        address: EndpointAddress,
    ) -> Result<(), LinkError>
    where
        T: AsyncRead + AsyncWrite + Unpin,
    {
        writer
            .write(
                io,
                self.config.level,
                address.wrap(),
                self.tx_buffer.get(num_bytes).unwrap(),
            )
            .await
    }

    async fn run_idle_state<T>(
        &mut self,
        io: &mut T,
        reader: &mut TransportReader,
        writer: &mut TransportWriter,
    ) -> Result<(), LinkError>
    where
        T: AsyncRead + AsyncWrite + Unpin,
    {
        let series: Option<ResponseSeries> = self
            .handle_one_request_from_idle(io, reader, writer)
            .await?;

        if let Some(series) = series {
            match self
                .enter_sol_confirm_wait(io, reader, writer, series)
                .await?
            {
                ResponseSeriesAction::ReadNewRequest => {}
                // we skip reading, and instead return which will process the current request again
                ResponseSeriesAction::HandleCurrentRequest => return Ok(()),
            }
        }

<<<<<<< HEAD
        tokio::select! {
            frame_read = reader.read_next(io) => {
=======
        crate::tokio::select! {
            frame_read = reader.read(io) => {
>>>>>>> e4772601
                frame_read?;
            }
            _ = self.database.wait_for_change() => {
                // wake for unsolicited here
            }
        }

        Ok(())
    }

    async fn handle_one_request_from_idle<T>(
        &mut self,
        io: &mut T,
        reader: &mut TransportReader,
        writer: &mut TransportWriter,
    ) -> Result<Option<ResponseSeries>, LinkError>
    where
        T: AsyncRead + AsyncWrite + Unpin,
    {
        if let Some((info, request)) = reader.get_request(self.config.level) {
            if let Some(result) = self.process_request_from_idle(info, request) {
                self.state.last_valid_request = Some(result);
                self.respond(io, writer, result.response_length, info.source)
                    .await?;
                if let NextState::SolConfirmWait(series) = result.next {
                    return Ok(Some(series));
                }
            }
        }

        Ok(None)
    }

    fn process_request_from_idle(
        &mut self,
        info: FragmentInfo,
        request: Request,
    ) -> Option<LastValidRequest> {
        let seq = request.header.control.seq;

        match self.classify(info, request) {
            FragmentType::MalformedRequest(hash, err) => {
                let length = self.write_empty_response(seq, err.into());
                Some(LastValidRequest::new(seq, hash, length, NextState::Idle))
            }
            FragmentType::NewRead(hash, objects) => {
                let (length, next) = self.write_first_read_response(info.source, seq, objects);
                Some(LastValidRequest::new(seq, hash, length, next))
            }
            FragmentType::RepeatRead(hash, _, objects) => {
                // this deviates a bit from the spec, the specification says to
                // also reply to duplicate READ requests from idle, but this
                // is plainly wrong since it can't possibly handle a multi-fragmented
                // response correctly. Answering a repeat READ with a fresh response is harmless
                let (length, next) = self.write_first_read_response(info.source, seq, objects);
                Some(LastValidRequest::new(seq, hash, length, next))
            }
            FragmentType::NewNonRead(hash, objects) => {
                let length = self.handle_non_read(request.header.function, seq, info.id, objects);
                Some(LastValidRequest::new(seq, hash, length, NextState::Idle))
            }
            FragmentType::RepeatNonRead(hash, last_response_length) => {
                // per the spec, we just echo the last response
                Some(LastValidRequest::new(
                    seq,
                    hash,
                    last_response_length,
                    NextState::Idle,
                ))
            }
            FragmentType::Broadcast(mode) => {
                self.process_broadcast(mode, request);
                None
            }
            FragmentType::SolicitedConfirm => {
                log::warn!(
                    "ignoring solicited CONFIRM from idle state with seq: {}",
                    seq.value()
                );
                None
            }
            FragmentType::UnsolicitedConfirm => {
                log::warn!(
                    "ignoring unsolicited CONFIRM from idle state with seq: {}",
                    seq.value()
                );
                None
            }
        }
    }

    fn write_empty_response(&mut self, seq: Sequence, iin2: IIN2) -> usize {
        let iin = IIN::new(self.get_response_iin(), iin2);
        let header = ResponseHeader::new(
            Control::response(seq, true, true, false),
            ResponseFunction::Response,
            iin,
        );
        let mut cursor = self.tx_buffer.write_cursor();
        header.write(&mut cursor).unwrap();
        cursor.written().len()
    }

    fn write_first_read_response(
        &mut self,
        master: EndpointAddress,
        seq: Sequence,
        object_headers: HeaderCollection,
    ) -> (usize, NextState) {
        let iin2 = self.database.select(&object_headers);
        self.write_read_response(master, true, seq, iin2)
    }

    fn write_read_response(
        &mut self,
        master: EndpointAddress,
        fir: bool,
        seq: Sequence,
        iin2: IIN2,
    ) -> (usize, NextState) {
        let iin1 = self.get_response_iin();
        let mut cursor = self.tx_buffer.write_cursor();
        cursor.skip(ResponseHeader::LENGTH).unwrap();
        let info = self.database.write_response_headers(&mut cursor);
        let header = ResponseHeader::new(
            Control::response(seq, fir, info.complete, info.need_confirm()),
            ResponseFunction::Response,
            iin1 + iin2,
        );
        cursor.at_start(|cur| header.write(cur)).unwrap();
        (cursor.written().len(), info.to_next_state(seq, master))
    }

    fn handle_non_read(
        &mut self,
        function: FunctionCode,
        seq: Sequence,
        frame_id: u32,
        object_headers: HeaderCollection,
    ) -> usize {
        let iin2 = Self::get_iin2(function, object_headers);

        match function {
            FunctionCode::Write => self.handle_write(seq, object_headers),
            // these function don't process objects
            FunctionCode::DelayMeasure => self.handle_delay_measure(seq, iin2),
            FunctionCode::ColdRestart => {
                let delay = self.application.cold_restart();
                self.handle_restart(seq, delay, iin2)
            }
            FunctionCode::WarmRestart => {
                let delay = self.application.warm_restart();
                self.handle_restart(seq, delay, iin2)
            }
            // controls
            FunctionCode::Select => self.handle_select(seq, frame_id, object_headers),
            FunctionCode::Operate => self.handle_operate(seq, frame_id, object_headers),
            FunctionCode::DirectOperate => self.handle_direct_operate(seq, object_headers),

            _ => {
                log::warn!("unsupported function code: {:?}", function);
                self.write_empty_response(seq, IIN2::NO_FUNC_CODE_SUPPORT)
            }
        }
    }

    fn get_iin2(function: FunctionCode, object_headers: HeaderCollection) -> IIN2 {
        if function.get_function_info().objects_allowed {
            return IIN2::default();
        }

        if object_headers.is_empty() {
            IIN2::default()
        } else {
            log::warn!("Ignoring object headers in {:?} request", function);
            IIN2::PARAMETER_ERROR
        }
    }

    fn expect_empty(function: FunctionCode, object_headers: HeaderCollection) -> IIN2 {
        if object_headers.is_empty() {
            IIN2::default()
        } else {
            log::warn!("ignoring object headers in {:?} request", function);
            IIN2::NO_FUNC_CODE_SUPPORT
        }
    }

    fn handle_write(&mut self, seq: Sequence, object_headers: HeaderCollection) -> usize {
        let mut iin2 = IIN2::default();

        for header in object_headers.iter() {
            match header.details {
                HeaderDetails::OneByteStartStop(_, _, RangedVariation::Group80Var1(seq)) => {
                    for (value, index) in seq.iter() {
                        if index == 7 {
                            // restart IIN
                            if value {
                                log::warn!("cannot write IIN 1.7 to TRUE");
                                iin2 |= IIN2::PARAMETER_ERROR;
                            } else {
                                // clear the restart bit
                                self.state.restart_iin_asserted = false;
                            }
                        } else {
                            log::warn!("ignoring write of IIN index {} to value {}", index, value);
                            iin2 |= IIN2::PARAMETER_ERROR;
                        }
                    }
                }
                _ => {
                    log::warn!(
                        "WRITE not supported with qualifier: {} and variation: {}",
                        header.details.qualifier(),
                        header.variation
                    );
                    iin2 |= IIN2::NO_FUNC_CODE_SUPPORT;
                }
            }
        }

        self.write_empty_response(seq, iin2)
    }

    fn handle_delay_measure(&mut self, seq: Sequence, iin2: IIN2) -> usize {
        let iin = self.get_response_iin() + iin2;

        let g52v2 = Group52Var2 {
            time: self.application.get_processing_delay_ms(),
        };

        let mut cursor = self.tx_buffer.write_cursor();
        let mut writer = start_response(
            Control::response(seq, true, true, false),
            ResponseFunction::Response,
            iin,
            &mut cursor,
        )
        .unwrap();

        writer.write_count_of_one(g52v2).unwrap();
        cursor.written().len()
    }

    fn handle_restart(&mut self, seq: Sequence, delay: Option<RestartDelay>, iin2: IIN2) -> usize {
        let delay = match delay {
            None => return self.write_empty_response(seq, iin2 | IIN2::NO_FUNC_CODE_SUPPORT),
            Some(x) => x,
        };

        let iin = self.get_response_iin() + iin2;

        // respond with the delay
        let mut cursor = self.tx_buffer.write_cursor();
        let mut writer = start_response(
            Control::response(seq, true, true, false),
            ResponseFunction::Response,
            iin,
            &mut cursor,
        )
        .unwrap();

        match delay {
            RestartDelay::Seconds(value) => {
                writer
                    .write_count_of_one(Group52Var1 { time: value })
                    .unwrap();
            }
            RestartDelay::Milliseconds(value) => {
                writer
                    .write_count_of_one(Group52Var2 { time: value })
                    .unwrap();
            }
        }

        cursor.written().len()
    }

    fn handle_direct_operate(&mut self, seq: Sequence, object_headers: HeaderCollection) -> usize {
        let controls = match ControlCollection::from(object_headers) {
            Err(err) => {
                log::warn!(
                    "ignoring control request containing non-control object header {} - {}",
                    err.variation,
                    err.qualifier
                );
                return self.write_empty_response(seq, IIN2::PARAMETER_ERROR);
            }
            Ok(controls) => controls,
        };

        let iin = self.get_response_iin() + IIN2::default();
        let mut cursor = self.tx_buffer.write_cursor();
        ResponseHeader::new(
            Control::single_response(seq),
            ResponseFunction::Response,
            iin,
        )
        .write(&mut cursor)
        .unwrap();

        let handler = self.control_handler.borrow_mut();

        let _ = self.database.transaction(|database| {
            controls.operate_with_response(
                &mut cursor,
                OperateType::DirectOperate,
                handler,
                database,
            )
        });

        cursor.written().len()
    }

    fn handle_select(
        &mut self,
        seq: Sequence,
        frame_id: u32,
        object_headers: HeaderCollection,
    ) -> usize {
        let controls = match ControlCollection::from(object_headers) {
            Err(err) => {
                log::warn!(
                    "ignoring select request containing non-control object header {} - {}",
                    err.variation,
                    err.qualifier
                );
                return self.write_empty_response(seq, IIN2::PARAMETER_ERROR);
            }
            Ok(controls) => controls,
        };

        let iin = self.get_response_iin() + IIN2::default();
        let mut cursor = self.tx_buffer.write_cursor();
        ResponseHeader::new(
            Control::single_response(seq),
            ResponseFunction::Response,
            iin,
        )
        .write(&mut cursor)
        .unwrap();

        let handler = self.control_handler.borrow_mut();

        let result: Result<CommandStatus, WriteError> = self
            .database
            .transaction(|database| controls.select_with_response(&mut cursor, handler, database));

        if let Ok(CommandStatus::Success) = result {
            self.state.select_state = Some(SelectState::new(
                seq,
                frame_id,
                tokio::time::Instant::now(),
                object_headers.hash(),
            ))
        }

        cursor.written().len()
    }

    fn handle_operate(
        &mut self,
        seq: Sequence,
        frame_id: u32,
        object_headers: HeaderCollection,
    ) -> usize {
        let controls = match ControlCollection::from(object_headers) {
            Err(err) => {
                log::warn!(
                    "ignoring OPERATE request containing non-control object header {} - {}",
                    err.variation,
                    err.qualifier
                );
                return self.write_empty_response(seq, IIN2::PARAMETER_ERROR);
            }
            Ok(controls) => controls,
        };

        let iin = self.get_response_iin() + IIN2::default();
        let mut cursor = self.tx_buffer.write_cursor();
        ResponseHeader::new(
            Control::single_response(seq),
            ResponseFunction::Response,
            iin,
        )
        .write(&mut cursor)
        .unwrap();

        // determine if we have a matching SELECT
        match self.state.select_state {
            Some(s) => {
                match s.match_operate(
                    self.config.select_timeout,
                    seq,
                    frame_id,
                    object_headers.hash(),
                ) {
                    Err(status) => {
                        let _ = controls.respond_with_status(&mut cursor, status);
                    }
                    Ok(()) => {
                        let handler = self.control_handler.borrow_mut();
                        let _ = self.database.transaction(|db| {
                            controls.operate_with_response(
                                &mut cursor,
                                OperateType::SelectBeforeOperate,
                                handler,
                                db,
                            )
                        });
                    }
                }
            }
            None => {
                let _ = controls.respond_with_status(&mut cursor, CommandStatus::NoSelect);
            }
        }

        cursor.written().len()
    }

    fn get_response_iin(&self) -> IIN1 {
        let mut iin1 = IIN1::default();
        if self.state.restart_iin_asserted {
            iin1 |= IIN1::RESTART
        }
        iin1
    }

    fn process_broadcast(&mut self, _: BroadcastConfirmMode, request: Request) {
        // TODO - implement broadcast request handling
        log::warn!(
            "ignoring broadcast frame with function: {:?}",
            request.header.function
        )
    }

    fn new_confirm_deadline(&self) -> Instant {
        Instant::now() + self.config.confirm_timeout
    }

    async fn enter_sol_confirm_wait<T>(
        &mut self,
        io: &mut T,
        reader: &mut TransportReader,
        writer: &mut TransportWriter,
        mut series: ResponseSeries,
    ) -> Result<ResponseSeriesAction, LinkError>
    where
        T: AsyncRead + AsyncWrite + Unpin,
    {
        loop {
            match self
                .wait_for_sol_confirm(io, reader, writer, series.ecsn)
                .await?
            {
                Confirm::Yes => {
                    self.database.clear_written_events();
                    if series.last_response {
                        // done with response series
                        return Ok(ResponseSeriesAction::ReadNewRequest);
                    }
                    // format the next response in the series
                    series.ecsn.increment();
                    let (length, next_state) = self.write_read_response(
                        series.master,
                        false,
                        series.ecsn,
                        IIN2::default(),
                    );
                    self.respond(io, writer, length, series.master).await?;
                    match next_state {
                        NextState::Idle => return Ok(ResponseSeriesAction::ReadNewRequest),
                        NextState::SolConfirmWait(next) => {
                            series = next;
                        }
                    }
                }
                Confirm::Timeout => {
                    self.database.reset();
                    return Ok(ResponseSeriesAction::ReadNewRequest);
                }
                Confirm::NewRequest => {
                    self.database.reset();
                    return Ok(ResponseSeriesAction::HandleCurrentRequest);
                }
            }
        }
    }

    async fn wait_for_sol_confirm<T>(
        &mut self,
        io: &mut T,
        reader: &mut TransportReader,
        writer: &mut TransportWriter,
        ecsn: Sequence,
    ) -> Result<Confirm, LinkError>
    where
        T: AsyncRead + AsyncWrite + Unpin,
    {
        let mut deadline = self.new_confirm_deadline();
        loop {
            match reader.read_with_timeout(io, deadline).await? {
                Timeout::Yes => return Ok(Confirm::Timeout),
                // process data
                Timeout::No => {
                    if let Some((info, request)) = reader.get_request(self.config.level) {
                        match self.expect_sol_confirm(ecsn, info, request) {
                            ConfirmAction::ContinueWait => {}
                            ConfirmAction::Confirmed => return Ok(Confirm::Yes),
                            ConfirmAction::NewRequest => return Ok(Confirm::NewRequest),
                            ConfirmAction::EchoLastResponse(length) => {
                                self.respond(io, writer, length, info.source).await?;
                                // per the spec, we restart the confirm timer
                                deadline = self.new_confirm_deadline();
                            }
                        }
                    }
                }
            }
        }
    }

    fn expect_sol_confirm(
        &self,
        ecsn: Sequence,
        info: FragmentInfo,
        request: Request,
    ) -> ConfirmAction {
        match self.classify(info, request) {
            FragmentType::MalformedRequest(_, _) => ConfirmAction::NewRequest,
            FragmentType::NewRead(_, _) => ConfirmAction::NewRequest,
            FragmentType::RepeatRead(_, response_length, _) => {
                ConfirmAction::EchoLastResponse(response_length)
            }
            FragmentType::NewNonRead(_, _) => ConfirmAction::NewRequest,
            // this should never happen, but if it does, new request is probably best course of action
            FragmentType::RepeatNonRead(_, _) => ConfirmAction::NewRequest,
            FragmentType::Broadcast(_) => ConfirmAction::NewRequest,
            FragmentType::SolicitedConfirm => {
                if request.header.control.seq == ecsn {
                    ConfirmAction::Confirmed
                } else {
                    log::warn!("received solicited confirm with wrong sequence number, expected: {} received: {}", ecsn.value(), request.header.control.seq.value());
                    ConfirmAction::ContinueWait
                }
            }
            FragmentType::UnsolicitedConfirm => {
                log::warn!(
                    "ignoring unsolicited CONFIRM while waiting for solicited confirm, seq: {}",
                    request.header.control.seq.value()
                );
                ConfirmAction::ContinueWait
            }
        }
    }

    fn classify<'a>(&self, info: FragmentInfo, request: Request<'a>) -> FragmentType<'a> {
        if request.header.function == FunctionCode::Confirm {
            return if request.header.control.uns {
                FragmentType::UnsolicitedConfirm
            } else {
                FragmentType::SolicitedConfirm
            };
        }

        if let Some(mode) = info.broadcast {
            return FragmentType::Broadcast(mode);
        }

        // we need to calculate a digest to deduplicate
        let this_hash = xxh64(request.raw_fragment, 0);

        let object_headers = match request.objects {
            Ok(x) => x,
            Err(err) => return FragmentType::MalformedRequest(this_hash, err),
        };

        // detect duplicate requests
        if let Some(last) = self.state.last_valid_request {
            if last.seq == request.header.control.seq && last.request_hash == this_hash {
                return if request.header.function == FunctionCode::Read {
                    FragmentType::RepeatRead(this_hash, last.response_length, object_headers)
                } else {
                    FragmentType::RepeatNonRead(this_hash, last.response_length)
                };
            }
        }

        if request.header.function == FunctionCode::Read {
            FragmentType::NewRead(this_hash, object_headers)
        } else {
            FragmentType::NewNonRead(this_hash, object_headers)
        }
    }
}

impl From<ObjectParseError> for IIN2 {
    fn from(err: ObjectParseError) -> Self {
        // TODO - review these
        match err {
            ObjectParseError::InsufficientBytes => IIN2::PARAMETER_ERROR,
            ObjectParseError::InvalidQualifierForVariation(_, _) => IIN2::NO_FUNC_CODE_SUPPORT,
            ObjectParseError::InvalidRange(_, _) => IIN2::PARAMETER_ERROR,
            ObjectParseError::UnknownGroupVariation(_, _) => IIN2::OBJECT_UNKNOWN,
            ObjectParseError::UnsupportedQualifierCode(_) => IIN2::PARAMETER_ERROR,
            ObjectParseError::UnknownQualifier(_) => IIN2::PARAMETER_ERROR,
            ObjectParseError::ZeroLengthOctetData => IIN2::PARAMETER_ERROR,
        }
    }
}<|MERGE_RESOLUTION|>--- conflicted
+++ resolved
@@ -17,16 +17,11 @@
 use crate::outstation::traits::{ControlHandler, OperateType, OutstationApplication, RestartDelay};
 use crate::outstation::SelfAddressSupport;
 use crate::tokio::io::{AsyncRead, AsyncWrite};
-use crate::tokio::time::Instant;
 use crate::util::buffer::Buffer;
-<<<<<<< HEAD
 use crate::util::cursor::WriteError;
+
 use std::borrow::BorrowMut;
-use tokio::io::{AsyncRead, AsyncWrite};
-use tokio::time::Duration;
-=======
 use std::time::Duration;
->>>>>>> e4772601
 use xxhash_rust::xxh64::xxh64;
 
 #[derive(Copy, Clone, PartialEq)]
@@ -97,13 +92,18 @@
     /// without requests in between
     frame_id: u32,
     /// time at which the SELECT occurred
-    time: tokio::time::Instant,
+    time: crate::tokio::time::Instant,
     /// the hash of the object headers
     object_hash: u64,
 }
 
 impl SelectState {
-    fn new(seq: Sequence, frame_id: u32, time: tokio::time::Instant, object_hash: u64) -> Self {
+    fn new(
+        seq: Sequence,
+        frame_id: u32,
+        time: crate::tokio::time::Instant,
+        object_hash: u64,
+    ) -> Self {
         Self {
             seq,
             frame_id,
@@ -119,7 +119,7 @@
         frame_id: u32,
         object_hash: u64,
     ) -> Result<(), CommandStatus> {
-        let elapsed = tokio::time::Instant::now().checked_duration_since(self.time);
+        let elapsed = crate::tokio::time::Instant::now().checked_duration_since(self.time);
 
         // check the sequence number
         if self.seq.next() != seq.value() {
@@ -378,13 +378,8 @@
             }
         }
 
-<<<<<<< HEAD
-        tokio::select! {
+        crate::tokio::select! {
             frame_read = reader.read_next(io) => {
-=======
-        crate::tokio::select! {
-            frame_read = reader.read(io) => {
->>>>>>> e4772601
                 frame_read?;
             }
             _ = self.database.wait_for_change() => {
@@ -738,7 +733,7 @@
             self.state.select_state = Some(SelectState::new(
                 seq,
                 frame_id,
-                tokio::time::Instant::now(),
+                crate::tokio::time::Instant::now(),
                 object_headers.hash(),
             ))
         }
@@ -823,8 +818,8 @@
         )
     }
 
-    fn new_confirm_deadline(&self) -> Instant {
-        Instant::now() + self.config.confirm_timeout
+    fn new_confirm_deadline(&self) -> crate::tokio::time::Instant {
+        crate::tokio::time::Instant::now() + self.config.confirm_timeout
     }
 
     async fn enter_sol_confirm_wait<T>(
