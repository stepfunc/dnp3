--- conflicted
+++ resolved
@@ -20,11 +20,9 @@
 };
 use crate::outstation::{BroadcastAddressSupport, SelfAddressSupport};
 use crate::tokio::io::{AsyncRead, AsyncWrite};
-<<<<<<< HEAD
-use crate::transport::{FragmentInfo, Timeout, TransportReader, TransportRequest, TransportWriter};
-=======
-use crate::transport::{FragmentInfo, RequestGuard, Timeout, TransportReader, TransportWriter};
->>>>>>> 0ad7139a
+use crate::transport::{
+    FragmentInfo, RequestGuard, Timeout, TransportReader, TransportRequest, TransportWriter,
+};
 use crate::util::buffer::Buffer;
 use crate::util::cursor::WriteError;
 
@@ -421,13 +419,9 @@
     where
         T: AsyncRead + AsyncWrite + Unpin,
     {
-<<<<<<< HEAD
         if let Some(TransportRequest::Request(info, request)) =
-            reader.peek_request(self.config.level)
+            reader.pop_request(self.config.level).get()
         {
-=======
-        if let Some((info, request)) = reader.pop_request(self.config.level).get() {
->>>>>>> 0ad7139a
             if let Some(result) = self.process_request_from_idle(info, request) {
                 self.state.last_valid_request = Some(result);
                 if let Some(length) = result.response_length {
@@ -987,19 +981,6 @@
                 }
                 // process data
                 Timeout::No => {
-<<<<<<< HEAD
-                    if let Some(TransportRequest::Request(info, request)) =
-                        reader.peek_request(self.config.level)
-                    {
-                        match self.expect_sol_confirm(ecsn, info, request) {
-                            ConfirmAction::ContinueWait => {}
-                            ConfirmAction::Confirmed => return Ok(Confirm::Yes),
-                            ConfirmAction::NewRequest => return Ok(Confirm::NewRequest),
-                            ConfirmAction::EchoLastResponse(length) => {
-                                self.respond(io, writer, length, info.source).await?;
-                                // per the spec, we restart the confirm timer
-                                deadline = self.new_confirm_deadline();
-=======
                     let mut guard = reader.pop_request(self.config.level);
                     match self.expect_sol_confirm(ecsn, &mut guard) {
                         ConfirmAction::ContinueWait => {
@@ -1020,7 +1001,6 @@
                             if let Some(length) = length {
                                 self.respond(io, writer, length, self.config.master_address)
                                     .await?;
->>>>>>> 0ad7139a
                             }
                             // per the spec, we restart the confirm timer
                             deadline = self.new_confirm_deadline();
@@ -1033,7 +1013,11 @@
 
     fn expect_sol_confirm(&mut self, ecsn: Sequence, request: &mut RequestGuard) -> ConfirmAction {
         let (info, request) = match request.get() {
-            Some(x) => x,
+            Some(TransportRequest::Request(info, request)) => (info, request),
+            Some(TransportRequest::LinkLayerMessage(_)) => {
+                // TODO: do something with the link layer event
+                return ConfirmAction::ContinueWait;
+            }
             None => return ConfirmAction::ContinueWait,
         };
 
