use crate::app::enums::{CommandStatus, FunctionCode};
use crate::app::format::write::start_response;
use crate::app::gen::ranged::RangedVariation;
use crate::app::header::{
    Control, RequestHeader, ResponseFunction, ResponseHeader, IIN, IIN1, IIN2,
};
use crate::app::parse::error::ObjectParseError;
use crate::app::parse::parser::{HeaderCollection, HeaderDetails, Request};
use crate::app::parse::DecodeLogLevel;
use crate::app::sequence::Sequence;
use crate::app::variations::{Group52Var1, Group52Var2};
use crate::entry::EndpointAddress;
use crate::link::error::LinkError;
use crate::link::header::BroadcastConfirmMode;
use crate::outstation::config::{BufferSize, Feature};
use crate::outstation::control::collection::{ControlCollection, ControlTransaction};
use crate::outstation::database::{DatabaseHandle, ResponseInfo};
use crate::outstation::traits::{
    BroadcastAction, ControlHandler, OperateType, OutstationApplication, OutstationInformation,
    RestartDelay,
};
use crate::transport::{
    FragmentInfo, RequestGuard, TransportReader, TransportRequest, TransportWriter,
};
use crate::util::buffer::Buffer;
use crate::util::cursor::WriteError;

use crate::outstation::config::OutstationConfig;
use crate::util::io::IOStream;
use std::borrow::BorrowMut;
use xxhash_rust::xxh64::xxh64;

use crate::app::gen::all::AllObjectsVariation;
use crate::master::request::EventClasses;
use crate::outstation::control::select::SelectState;
use crate::outstation::deferred::DeferredRead;
use crate::outstation::task::OutstationMessage;
use crate::util::task::{Receiver, RunError, Shutdown};

#[derive(Copy, Clone)]
enum Timeout {
    Yes,
    No,
}

#[derive(Copy, Clone, PartialEq)]
struct ResponseSeries {
    ecsn: Sequence,
    fin: bool,
}

impl ResponseSeries {
    fn new(ecsn: Sequence, fin: bool) -> Self {
        Self { ecsn, fin }
    }
}

struct RetryCounter {
    retries: Option<usize>,
}

impl RetryCounter {
    fn new(limit: Option<usize>) -> Self {
        Self { retries: limit }
    }

    fn decrement(&mut self) -> bool {
        match self.retries {
            None => true,
            Some(x) => {
                if x == 0 {
                    false
                } else {
                    self.retries = Some(x - 1);
                    true
                }
            }
        }
    }
}

impl ResponseInfo {
    fn get_response_series(&self, ecsn: Sequence) -> Option<ResponseSeries> {
        if self.need_confirm() {
            Some(ResponseSeries::new(ecsn, self.complete))
        } else {
            None
        }
    }
}

#[derive(Copy, Clone)]
struct LastValidRequest {
    seq: Sequence,
    request_hash: u64,
    response_length: Option<usize>,
    series: Option<ResponseSeries>,
}

impl LastValidRequest {
    fn new(
        seq: Sequence,
        request_hash: u64,
        response_length: Option<usize>,
        series: Option<ResponseSeries>,
    ) -> Self {
        LastValidRequest {
            seq,
            request_hash,
            response_length,
            series,
        }
    }
}

pub(crate) struct SessionConfig {
    level: DecodeLogLevel,
    master_address: EndpointAddress,
    confirm_timeout: std::time::Duration,
    select_timeout: std::time::Duration,
    broadcast: Feature,
    unsolicited: Feature,
    max_unsolicited_retries: Option<usize>,
    unsolicited_retry_delay: std::time::Duration,
    keep_alive_timeout: Option<std::time::Duration>,
}

impl From<OutstationConfig> for SessionConfig {
    fn from(config: OutstationConfig) -> Self {
        SessionConfig {
            level: config.log_level,
            master_address: config.master_address,
            confirm_timeout: config.confirm_timeout,
            select_timeout: config.select_timeout,
            broadcast: config.features.broadcast,
            unsolicited: config.features.unsolicited,
            max_unsolicited_retries: config.max_unsolicited_retries,
            unsolicited_retry_delay: config.unsolicited_retry_delay,
            keep_alive_timeout: config.keep_alive_timeout,
        }
    }
}

#[derive(Copy, Clone)]
enum UnsolicitedState {
    /// need to perform NULL unsolicited, possibly waiting for a retry deadline
    NullRequired(Option<crate::tokio::time::Instant>),
    Ready(Option<crate::tokio::time::Instant>),
}

/// state that mutates while the session runs
struct SessionState {
    restart_iin_asserted: bool,
    enabled_unsolicited_classes: EventClasses,
    last_valid_request: Option<LastValidRequest>,
    select: Option<SelectState>,
    unsolicited: UnsolicitedState,
    unsolicited_seq: Sequence,
    deferred_read: DeferredRead,
}

impl SessionState {
    fn new(max_read_headers: u16) -> Self {
        Self {
            enabled_unsolicited_classes: EventClasses::none(),
            restart_iin_asserted: true,
            last_valid_request: None,
            select: None,
            unsolicited: UnsolicitedState::NullRequired(None),
            unsolicited_seq: Sequence::default(),
            deferred_read: DeferredRead::new(max_read_headers),
        }
    }
}

pub(crate) struct OutstationSession {
    receiver: Receiver<OutstationMessage>,
    sol_tx_buffer: Buffer,
    unsol_tx_buffer: Buffer,
    config: SessionConfig,
    state: SessionState,
    application: Box<dyn OutstationApplication>,
    info: Box<dyn OutstationInformation>,
    control_handler: Box<dyn ControlHandler>,
    next_link_status: Option<crate::tokio::time::Instant>,
}

enum Confirm {
    Yes,
    Timeout,
    NewRequest,
}

#[derive(Copy, Clone)]
enum UnsolicitedResult {
    Confirmed,
    Timeout,
    ReturnToIdle,
}

#[derive(Copy, Clone)]
enum UnsolicitedWaitResult {
    Timeout,
    ReadNext,
    Complete(UnsolicitedResult),
}

enum FragmentType<'a> {
    MalformedRequest(u64, ObjectParseError),
    NewRead(u64, HeaderCollection<'a>),
    RepeatRead(u64, Option<usize>, HeaderCollection<'a>),
    NewNonRead(u64, HeaderCollection<'a>),
    RepeatNonRead(u64, Option<usize>),
    Broadcast(BroadcastConfirmMode),
    SolicitedConfirm(Sequence),
    UnsolicitedConfirm(Sequence),
}

#[derive(Copy, Clone)]
enum ConfirmAction {
    Confirmed,
    NewRequest(RequestHeader),
    EchoLastResponse(Option<usize>),
    ContinueWait,
}

impl OutstationSession {
    // TODO
    #[allow(clippy::too_many_arguments)]
    pub(crate) fn new(
        receiver: Receiver<OutstationMessage>,
        config: SessionConfig,
        max_read_headers_per_request: u16,
        sol_tx_buffer_size: BufferSize,
        unsol_tx_buffer_size: BufferSize,
        application: Box<dyn OutstationApplication>,
        information: Box<dyn OutstationInformation>,
        control_handler: Box<dyn ControlHandler>,
    ) -> Self {
        let next_link_status = config
            .keep_alive_timeout
            .map(|delay| crate::tokio::time::Instant::now() + delay);

        Self {
            receiver,
            config,
            sol_tx_buffer: sol_tx_buffer_size.create_buffer(),
            unsol_tx_buffer: unsol_tx_buffer_size.create_buffer(),
            state: SessionState::new(max_read_headers_per_request),
            application,
            info: information,
            control_handler,
            next_link_status,
        }
    }

    pub(crate) async fn run<T>(
        &mut self,
        io: &mut T,
        reader: &mut TransportReader,
        writer: &mut TransportWriter,
        database: &mut DatabaseHandle,
    ) -> Result<(), RunError>
    where
        T: IOStream,
    {
        loop {
            self.run_idle_state(io, reader, writer, database).await?;
        }
    }

    async fn write_unsolicited<T>(
        &self,
        io: &mut T,
        writer: &mut TransportWriter,
        length: usize,
    ) -> Result<(), LinkError>
    where
        T: IOStream,
    {
        writer
            .write(
                io,
                self.config.level,
                self.config.master_address.wrap(),
                self.unsol_tx_buffer.get(length).unwrap(),
            )
            .await
    }

    async fn write_solicited<T>(
        &self,
        io: &mut T,
        writer: &mut TransportWriter,
        length: usize,
    ) -> Result<(), LinkError>
    where
        T: IOStream,
    {
        writer
            .write(
                io,
                self.config.level,
                self.config.master_address.wrap(),
                self.sol_tx_buffer.get(length).unwrap(),
            )
            .await
    }

    async fn run_idle_state<T>(
        &mut self,
        io: &mut T,
        reader: &mut TransportReader,
        writer: &mut TransportWriter,
        database: &mut DatabaseHandle,
    ) -> Result<(), RunError>
    where
        T: IOStream,
    {
        // handle a request fragment if present
        self.handle_one_request_from_idle(io, reader, writer, database)
            .await?;

        // check to see if we should perform unsolicited
        let deadline = self.check_unsolicited(io, reader, writer, database).await?;

<<<<<<< HEAD
        // check to see if we should perform a link status check
        self.check_link_status(io, writer).await?;

        let deadline = match deadline {
            Some(deadline) => match self.next_link_status {
                Some(link_deadline) => {
                    Some(crate::tokio::time::Instant::min(deadline, link_deadline))
                }
                None => Some(deadline),
            },
            None => self.next_link_status,
        };
=======
        // handle a deferred read request if it was produced during unsolicited
        self.handle_deferred_read(io, reader, writer, database)
            .await?;
>>>>>>> 5b4e3154

        // wait for an event
        crate::tokio::select! {
            frame_read = reader.read(io) => {
                // make sure an I/O error didn't occur, ending the session
                frame_read?;
            }
            _ = database.wait_for_change() => {
                // wake for unsolicited here
            }
            _ = self.sleep_until(deadline) => {
                // just wake up
            }
        }

        Ok(())
    }

    async fn check_unsolicited<T>(
        &mut self,
        io: &mut T,
        reader: &mut TransportReader,
        writer: &mut TransportWriter,
        database: &mut DatabaseHandle,
    ) -> Result<Option<crate::tokio::time::Instant>, RunError>
    where
        T: IOStream,
    {
        if self.config.unsolicited.is_disabled() {
            return Ok(None);
        }

        match self.state.unsolicited {
            UnsolicitedState::NullRequired(deadline) => {
                if let Some(deadline) = deadline {
                    if crate::tokio::time::Instant::now() < deadline {
                        return Ok(Some(deadline)); // not ready yet
                    }
                }

                // perform NULL unsolicited
                match self
                    .perform_null_unsolicited(io, reader, writer, database)
                    .await?
                {
                    UnsolicitedResult::Timeout | UnsolicitedResult::ReturnToIdle => {
                        let retry_at = self.new_unsolicited_retry_deadline();
                        self.state.unsolicited = UnsolicitedState::NullRequired(Some(retry_at));
                        Ok(Some(retry_at))
                    }
                    UnsolicitedResult::Confirmed => {
                        self.state.unsolicited = UnsolicitedState::Ready(None);
                        Ok(None)
                    }
                }
            }
            UnsolicitedState::Ready(deadline) => {
                if let Some(deadline) = deadline {
                    if crate::tokio::time::Instant::now() < deadline {
                        return Ok(Some(deadline)); // not ready yet
                    }
                }

                // perform regular unsolicited
                match self
                    .maybe_perform_unsolicited(io, reader, writer, database)
                    .await?
                {
                    None => {
                        // there was nothing to send
                        Ok(None)
                    }
                    Some(UnsolicitedResult::Timeout) | Some(UnsolicitedResult::ReturnToIdle) => {
                        let retry_at = self.new_unsolicited_retry_deadline();
                        self.state.unsolicited = UnsolicitedState::Ready(Some(retry_at));
                        Ok(Some(retry_at))
                    }
                    Some(UnsolicitedResult::Confirmed) => {
                        database.clear_written_events();
                        self.state.unsolicited = UnsolicitedState::Ready(None);
                        Ok(None)
                    }
                }
            }
        }
    }

    async fn check_link_status<T>(
        &mut self,
        io: &mut T,
        writer: &mut TransportWriter,
    ) -> Result<(), RunError>
    where
        T: IOStream,
    {
        if let Some(next) = self.next_link_status {
            // Wait until we need to send the link status
            if next > crate::tokio::time::Instant::now() {
                return Ok(());
            }

            writer
                .write_link_status_request(io, self.config.master_address.wrap())
                .await?;

            self.on_link_activity();
        }

        Ok(())
    }

    async fn perform_null_unsolicited<T>(
        &mut self,
        io: &mut T,
        reader: &mut TransportReader,
        writer: &mut TransportWriter,
        database: &mut DatabaseHandle,
    ) -> Result<UnsolicitedResult, RunError>
    where
        T: IOStream,
    {
        let seq = self.state.unsolicited_seq.increment();
        let length = self.write_null_unsolicited_response(seq);
        self.perform_unsolicited_response_series(database, seq, length, io, reader, writer)
            .await
    }

    async fn maybe_perform_unsolicited<T>(
        &mut self,
        io: &mut T,
        reader: &mut TransportReader,
        writer: &mut TransportWriter,
        database: &mut DatabaseHandle,
    ) -> Result<Option<UnsolicitedResult>, RunError>
    where
        T: IOStream,
    {
        if !self.state.enabled_unsolicited_classes.any() {
            return Ok(None);
        }

        match self.write_unsolicited_data(database) {
            None => Ok(None),
            Some((seq, length)) => {
                let result = self
                    .perform_unsolicited_response_series(database, seq, length, io, reader, writer)
                    .await?;
                Ok(Some(result))
            }
        }
    }

    fn write_unsolicited_data(
        &mut self,
        database: &mut DatabaseHandle,
    ) -> Option<(Sequence, usize)> {
        let iin = self.get_response_iin() + IIN2::default();
        let mut cursor = self.unsol_tx_buffer.write_cursor();
        let _ = cursor.skip(ResponseHeader::LENGTH);

        let count = database.write_unsolicited(self.state.enabled_unsolicited_classes, &mut cursor);

        if count == 0 {
            return None;
        }

        let seq = self.state.unsolicited_seq.increment();

        let header = ResponseHeader::new(
            Control::unsolicited_response(seq),
            ResponseFunction::UnsolicitedResponse,
            iin,
        );
        cursor.at_start(|cur| header.write(cur)).unwrap();
        Some((seq, cursor.position()))
    }

    async fn perform_unsolicited_response_series<T>(
        &mut self,
        database: &mut DatabaseHandle,
        uns_ecsn: Sequence,
        length: usize,
        io: &mut T,
        reader: &mut TransportReader,
        writer: &mut TransportWriter,
    ) -> Result<UnsolicitedResult, RunError>
    where
        T: IOStream,
    {
        self.write_unsolicited(io, writer, length).await?;

        // enter unsolicited confirm wait state
        self.info.enter_unsolicited_confirm_wait(uns_ecsn);

        let mut retry_count = RetryCounter::new(self.config.max_unsolicited_retries);

        let mut deadline = self.new_confirm_deadline();

        loop {
            match self
                .wait_for_unsolicited_confirm(uns_ecsn, deadline, io, reader, writer, database)
                .await?
            {
                UnsolicitedWaitResult::ReadNext => {
                    // just go to next iteration without changing the deadline
                }
                UnsolicitedWaitResult::Complete(result) => return Ok(result),
                UnsolicitedWaitResult::Timeout => {
                    let retry = retry_count.decrement();
                    self.info.unsolicited_confirm_timeout(uns_ecsn, retry);

                    if !retry {
                        return Ok(UnsolicitedResult::Timeout);
                    }

                    // perform a retry
                    self.write_unsolicited(io, writer, length).await?;

                    // update the deadline
                    deadline = self.new_confirm_deadline();
                }
            }
        }
    }

    async fn wait_for_unsolicited_confirm<T>(
        &mut self,
        uns_ecsn: Sequence,
        deadline: crate::tokio::time::Instant,
        io: &mut T,
        reader: &mut TransportReader,
        writer: &mut TransportWriter,
        database: &mut DatabaseHandle,
    ) -> Result<UnsolicitedWaitResult, RunError>
    where
        T: IOStream,
    {
        if let Timeout::Yes = self.read_until(io, reader, deadline).await? {
            return Ok(UnsolicitedWaitResult::Timeout);
        }

        let mut guard = reader.pop_request(self.config.level);
        let (info, request) = match guard.get() {
            None => return Ok(UnsolicitedWaitResult::ReadNext),
            Some(TransportRequest::Request(info, request)) => {
                self.on_link_activity();
                (info, request)
            }
            Some(TransportRequest::LinkLayerMessage(_)) => {
                self.on_link_activity();
                return Ok(UnsolicitedWaitResult::ReadNext);
            }
        };

        match self.classify(info, request) {
            FragmentType::UnsolicitedConfirm(seq) => {
                if seq == uns_ecsn {
                    self.info.unsolicited_confirmed(seq);
                    Ok(UnsolicitedWaitResult::Complete(
                        UnsolicitedResult::Confirmed,
                    ))
                } else {
                    log::warn!("ignoring unsolicited confirm with wrong sequence number ({}) while expecting ({})", seq.value(), uns_ecsn.value());
                    Ok(UnsolicitedWaitResult::ReadNext)
                }
            }
            FragmentType::SolicitedConfirm(_) => {
                log::warn!("ignoring solicited confirm while waiting for unsolicited confirm");
                Ok(UnsolicitedWaitResult::ReadNext)
            }
            FragmentType::Broadcast(mode) => {
                self.state.deferred_read.clear();
                self.process_broadcast(database, mode, request);
                Ok(UnsolicitedWaitResult::ReadNext)
            }
            FragmentType::MalformedRequest(_, err) => {
                self.state.deferred_read.clear();
                let length =
                    self.write_empty_solicited_response(request.header.control.seq, err.into());
                self.write_solicited(io, writer, length).await?;
                Ok(UnsolicitedWaitResult::ReadNext)
            }
            FragmentType::NewNonRead(hash, objects) => {
                self.state.deferred_read.clear();
                let length = self.handle_non_read(
                    database,
                    request.header.function,
                    request.header.control.seq,
                    info.id,
                    objects,
                );
                if let Some(length) = length {
                    self.write_solicited(io, writer, length).await?;
                }
                self.state.last_valid_request = Some(LastValidRequest::new(
                    request.header.control.seq,
                    hash,
                    length,
                    None,
                ));
                Ok(UnsolicitedWaitResult::ReadNext)
            }
            FragmentType::NewRead(hash, headers) => {
                self.state
                    .deferred_read
                    .set(hash, request.header.control.seq, info, headers);
                Ok(UnsolicitedWaitResult::ReadNext)
            }
            FragmentType::RepeatRead(hash, _, headers) => {
                self.state
                    .deferred_read
                    .set(hash, request.header.control.seq, info, headers);
                Ok(UnsolicitedWaitResult::ReadNext)
            }
            FragmentType::RepeatNonRead(_, length) => {
                if let Some(length) = length {
                    self.write_solicited(io, writer, length).await?
                }
                self.state.deferred_read.clear();
                Ok(UnsolicitedWaitResult::ReadNext)
            }
        }
    }

    async fn read_until<T>(
        &mut self,
        io: &mut T,
        reader: &mut TransportReader,
        deadline: crate::tokio::time::Instant,
    ) -> Result<Timeout, RunError>
    where
        T: IOStream,
    {
        loop {
            crate::tokio::select! {
                 res = self.sleep_until(Some(deadline)) => {
                     res?;
                     return Ok(Timeout::Yes);
                 }
                 res = reader.read(io) => {
                     res?;
                     return Ok(Timeout::No);
                 }
            }
        }
    }

    async fn sleep_until(
        &mut self,
        instant: Option<crate::tokio::time::Instant>,
    ) -> Result<(), Shutdown> {
        async fn sleep_only(instant: Option<crate::tokio::time::Instant>) {
            match instant {
                Some(x) => crate::tokio::time::delay_until(x).await,
                None => {
                    // sleep forever
                    crate::util::future::forever().await;
                }
            }
        }

        loop {
            crate::tokio::select! {
                 _ = sleep_only(instant) => {
                        return Ok(());
                 }
                 message = self.receiver.next() => {
                     self.handle_message(message?);
                 }
            }
        }
    }

    fn handle_message(&mut self, message: OutstationMessage) {
        match message {
            OutstationMessage::SetDecodeLogLevel(level) => {
                self.config.level = level;
            }
        }
    }

    async fn handle_deferred_read<T>(
        &mut self,
        io: &mut T,
        reader: &mut TransportReader,
        writer: &mut TransportWriter,
        database: &mut DatabaseHandle,
    ) -> Result<(), RunError>
    where
        T: IOStream,
    {
        if let Some(x) = self.state.deferred_read.select(database) {
            let (length, series) = self.write_read_response(database, true, x.seq, x.iin2);
            self.state.last_valid_request =
                Some(LastValidRequest::new(x.seq, x.hash, Some(length), series));
            self.write_solicited(io, writer, length).await?;
            if let Some(series) = series {
                // enter the solicited confirm wait state
                self.sol_confirm_wait(io, reader, writer, database, series)
                    .await?;
            }
        }

        Ok(())
    }

    async fn handle_one_request_from_idle<T>(
        &mut self,
        io: &mut T,
        reader: &mut TransportReader,
        writer: &mut TransportWriter,
        database: &mut DatabaseHandle,
    ) -> Result<(), RunError>
    where
        T: IOStream,
    {
        let mut guard = reader.pop_request(self.config.level);
        match guard.get() {
            Some(TransportRequest::Request(info, request)) => {
                self.on_link_activity();
                if let Some(result) = self.process_request_from_idle(info, request, database) {
                    self.state.last_valid_request = Some(result);

                    // optional response
                    if let Some(length) = result.response_length {
                        self.write_solicited(io, writer, length).await?;
                    }

                    // maybe start a response series
                    if let Some(series) = result.series {
                        drop(guard);
                        // enter the solicited confirm wait state
                        self.sol_confirm_wait(io, reader, writer, database, series)
                            .await?;
                    }
                }
            }
            Some(TransportRequest::LinkLayerMessage(_)) => {
                self.on_link_activity();
            }
            None => (),
        }

        Ok(())
    }

    fn process_request_from_idle(
        &mut self,
        info: FragmentInfo,
        request: Request,
        database: &mut DatabaseHandle,
    ) -> Option<LastValidRequest> {
        self.info.process_request_from_idle(request.header);

        let seq = request.header.control.seq;

        match self.classify(info, request) {
            FragmentType::MalformedRequest(hash, err) => {
                let length = self.write_empty_solicited_response(seq, err.into());
                Some(LastValidRequest::new(seq, hash, Some(length), None))
            }
            FragmentType::NewRead(hash, objects) => {
                let (length, series) = self.write_first_read_response(database, seq, objects);
                Some(LastValidRequest::new(seq, hash, Some(length), series))
            }
            FragmentType::RepeatRead(hash, _, objects) => {
                // this deviates a bit from the spec, the specification says to
                // also reply to duplicate READ requests from idle, but this
                // is plainly wrong since it can't possibly handle a multi-fragmented
                // response correctly. Answering a repeat READ with a fresh response is harmless
                let (length, series) = self.write_first_read_response(database, seq, objects);
                Some(LastValidRequest::new(seq, hash, Some(length), series))
            }
            FragmentType::NewNonRead(hash, objects) => {
                let length =
                    self.handle_non_read(database, request.header.function, seq, info.id, objects);
                Some(LastValidRequest::new(seq, hash, length, None))
            }
            FragmentType::RepeatNonRead(hash, last_response_length) => {
                // per the spec, we just echo the last response
                Some(LastValidRequest::new(seq, hash, last_response_length, None))
            }
            FragmentType::Broadcast(mode) => {
                self.process_broadcast(database, mode, request);
                None
            }
            FragmentType::SolicitedConfirm(seq) => {
                log::warn!(
                    "ignoring solicited CONFIRM from idle state with seq: {}",
                    seq.value()
                );
                None
            }
            FragmentType::UnsolicitedConfirm(seq) => {
                log::warn!(
                    "ignoring unsolicited CONFIRM from idle state with seq: {}",
                    seq.value()
                );
                None
            }
        }
    }

    fn write_empty_solicited_response(&mut self, seq: Sequence, iin2: IIN2) -> usize {
        let iin = IIN::new(self.get_response_iin(), iin2);
        let header = ResponseHeader::new(
            Control::response(seq, true, true, false),
            ResponseFunction::Response,
            iin,
        );
        let mut cursor = self.sol_tx_buffer.write_cursor();
        header.write(&mut cursor).unwrap();
        cursor.written().len()
    }

    fn write_null_unsolicited_response(&mut self, seq: Sequence) -> usize {
        let iin = IIN::new(self.get_response_iin(), IIN2::default());
        let header = ResponseHeader::new(
            Control::unsolicited_response(seq),
            ResponseFunction::UnsolicitedResponse,
            iin,
        );
        let mut cursor = self.unsol_tx_buffer.write_cursor();
        header.write(&mut cursor).unwrap();
        cursor.written().len()
    }

    fn write_first_read_response(
        &mut self,
        database: &mut DatabaseHandle,
        seq: Sequence,
        object_headers: HeaderCollection,
    ) -> (usize, Option<ResponseSeries>) {
        let iin2 = database.select(&object_headers);
        self.write_read_response(database, true, seq, iin2)
    }

    fn write_read_response(
        &mut self,
        database: &mut DatabaseHandle,
        fir: bool,
        seq: Sequence,
        iin2: IIN2,
    ) -> (usize, Option<ResponseSeries>) {
        let iin1 = self.get_response_iin();
        let mut cursor = self.sol_tx_buffer.write_cursor();
        cursor.skip(ResponseHeader::LENGTH).unwrap();
        let info = database.write_response_headers(&mut cursor);
        let header = ResponseHeader::new(
            Control::response(seq, fir, info.complete, info.need_confirm()),
            ResponseFunction::Response,
            iin1 + iin2,
        );
        cursor.at_start(|cur| header.write(cur)).unwrap();
        (cursor.written().len(), info.get_response_series(seq))
    }

    fn handle_non_read(
        &mut self,
        database: &mut DatabaseHandle,
        function: FunctionCode,
        seq: Sequence,
        frame_id: u32,
        object_headers: HeaderCollection,
    ) -> Option<usize> {
        let iin2 = Self::get_iin2(function, object_headers);

        match function {
            FunctionCode::Write => Some(self.handle_write(seq, object_headers)),
            // these function don't process objects
            FunctionCode::DelayMeasure => Some(self.handle_delay_measure(seq, iin2)),
            FunctionCode::ColdRestart => {
                let delay = self.application.cold_restart();
                Some(self.handle_restart(seq, delay, iin2))
            }
            FunctionCode::WarmRestart => {
                let delay = self.application.warm_restart();
                Some(self.handle_restart(seq, delay, iin2))
            }
            // controls
            FunctionCode::Select => {
                Some(self.handle_select(database, seq, frame_id, object_headers))
            }
            FunctionCode::Operate => {
                Some(self.handle_operate(database, seq, frame_id, object_headers))
            }
            FunctionCode::DirectOperate => {
                Some(self.handle_direct_operate(database, seq, object_headers))
            }
            FunctionCode::DirectOperateNoResponse => {
                self.handle_direct_operate_no_ack(database, object_headers);
                None
            }
            FunctionCode::EnableUnsolicited => {
                Some(self.handle_enable_or_disable_unsolicited(true, seq, object_headers))
            }
            FunctionCode::DisableUnsolicited => {
                Some(self.handle_enable_or_disable_unsolicited(false, seq, object_headers))
            }

            _ => {
                log::warn!("unsupported function code: {:?}", function);
                Some(self.write_empty_solicited_response(seq, IIN2::NO_FUNC_CODE_SUPPORT))
            }
        }
    }

    fn get_iin2(function: FunctionCode, object_headers: HeaderCollection) -> IIN2 {
        if function.get_function_info().objects_allowed {
            return IIN2::default();
        }

        if object_headers.is_empty() {
            IIN2::default()
        } else {
            log::warn!("Ignoring object headers in {:?} request", function);
            IIN2::PARAMETER_ERROR
        }
    }

    fn handle_write(&mut self, seq: Sequence, object_headers: HeaderCollection) -> usize {
        let mut iin2 = IIN2::default();

        for header in object_headers.iter() {
            match header.details {
                HeaderDetails::OneByteStartStop(_, _, RangedVariation::Group80Var1(seq)) => {
                    for (value, index) in seq.iter() {
                        if index == 7 {
                            // restart IIN
                            if value {
                                log::warn!("cannot write IIN 1.7 to TRUE");
                                iin2 |= IIN2::PARAMETER_ERROR;
                            } else {
                                // clear the restart bit
                                self.state.restart_iin_asserted = false;
                                self.info.clear_restart_iin();
                            }
                        } else {
                            log::warn!("ignoring write of IIN index {} to value {}", index, value);
                            iin2 |= IIN2::PARAMETER_ERROR;
                        }
                    }
                }
                _ => {
                    log::warn!(
                        "WRITE not supported with qualifier: {} and variation: {}",
                        header.details.qualifier(),
                        header.variation
                    );
                    iin2 |= IIN2::NO_FUNC_CODE_SUPPORT;
                }
            }
        }

        self.write_empty_solicited_response(seq, iin2)
    }

    fn handle_delay_measure(&mut self, seq: Sequence, iin2: IIN2) -> usize {
        let iin = self.get_response_iin() + iin2;

        let g52v2 = Group52Var2 {
            time: self.application.get_processing_delay_ms(),
        };

        let mut cursor = self.sol_tx_buffer.write_cursor();
        let mut writer = start_response(
            Control::response(seq, true, true, false),
            ResponseFunction::Response,
            iin,
            &mut cursor,
        )
        .unwrap();

        writer.write_count_of_one(g52v2).unwrap();
        cursor.written().len()
    }

    fn handle_restart(&mut self, seq: Sequence, delay: Option<RestartDelay>, iin2: IIN2) -> usize {
        let delay = match delay {
            None => {
                return self.write_empty_solicited_response(seq, iin2 | IIN2::NO_FUNC_CODE_SUPPORT)
            }
            Some(x) => x,
        };

        let iin = self.get_response_iin() + iin2;

        // respond with the delay
        let mut cursor = self.sol_tx_buffer.write_cursor();
        let mut writer = start_response(
            Control::response(seq, true, true, false),
            ResponseFunction::Response,
            iin,
            &mut cursor,
        )
        .unwrap();

        match delay {
            RestartDelay::Seconds(value) => {
                writer
                    .write_count_of_one(Group52Var1 { time: value })
                    .unwrap();
            }
            RestartDelay::Milliseconds(value) => {
                writer
                    .write_count_of_one(Group52Var2 { time: value })
                    .unwrap();
            }
        }

        cursor.written().len()
    }

    fn handle_direct_operate(
        &mut self,
        database: &mut DatabaseHandle,
        seq: Sequence,
        object_headers: HeaderCollection,
    ) -> usize {
        let controls = match ControlCollection::from(object_headers) {
            Err(err) => {
                log::warn!(
                    "ignoring control request containing non-control object header {} - {}",
                    err.variation,
                    err.qualifier
                );
                return self.write_empty_solicited_response(seq, IIN2::PARAMETER_ERROR);
            }
            Ok(controls) => controls,
        };

        let iin = self.get_response_iin() + IIN2::default();
        let mut cursor = self.sol_tx_buffer.write_cursor();
        ResponseHeader::new(
            Control::single_response(seq),
            ResponseFunction::Response,
            iin,
        )
        .write(&mut cursor)
        .unwrap();

        let mut control_tx = ControlTransaction::new(self.control_handler.borrow_mut());

        let _ = database.transaction(|database| {
            controls.operate_with_response(
                &mut cursor,
                OperateType::DirectOperate,
                &mut control_tx,
                database,
            )
        });

        cursor.written().len()
    }

    fn handle_enable_or_disable_unsolicited(
        &mut self,
        enable: bool,
        seq: Sequence,
        object_headers: HeaderCollection,
    ) -> usize {
        fn to_string(enable: bool) -> &'static str {
            if enable {
                "ENABLE"
            } else {
                "DISABLE"
            }
        }

        if self.config.unsolicited.is_disabled() {
            log::warn!("received {} unsolicited request, but unsolicited support is disabled by configuration", to_string(enable));
            return self.write_empty_solicited_response(seq, IIN2::NO_FUNC_CODE_SUPPORT);
        }

        let mut iin2 = IIN2::default();

        for header in object_headers.iter() {
            match header.details {
                HeaderDetails::AllObjects(AllObjectsVariation::Group60Var2) => {
                    self.state.enabled_unsolicited_classes.class1 = enable;
                }
                HeaderDetails::AllObjects(AllObjectsVariation::Group60Var3) => {
                    self.state.enabled_unsolicited_classes.class2 = enable;
                }
                HeaderDetails::AllObjects(AllObjectsVariation::Group60Var4) => {
                    self.state.enabled_unsolicited_classes.class3 = enable;
                }
                _ => {
                    log::warn!("received {} unsolicited request for unsupported qualifier ({}) and variation ({})", to_string(enable), header.details.qualifier(), header.variation);
                    iin2 |= IIN2::NO_FUNC_CODE_SUPPORT;
                }
            }
        }

        self.write_empty_solicited_response(seq, iin2)
    }

    fn handle_direct_operate_no_ack(
        &mut self,
        database: &mut DatabaseHandle,
        object_headers: HeaderCollection,
    ) {
        let controls = match ControlCollection::from(object_headers) {
            Err(err) => {
                log::warn!(
                    "ignoring control request containing non-control object header {} - {}",
                    err.variation,
                    err.qualifier
                );
                return;
            }
            Ok(controls) => controls,
        };

        let mut control_tx = ControlTransaction::new(self.control_handler.borrow_mut());

        let _ = database.transaction(|database| controls.operate_no_ack(&mut control_tx, database));
    }

    fn handle_select(
        &mut self,
        database: &mut DatabaseHandle,
        seq: Sequence,
        frame_id: u32,
        object_headers: HeaderCollection,
    ) -> usize {
        let controls = match ControlCollection::from(object_headers) {
            Err(err) => {
                log::warn!(
                    "ignoring select request containing non-control object header {} - {}",
                    err.variation,
                    err.qualifier
                );
                return self.write_empty_solicited_response(seq, IIN2::PARAMETER_ERROR);
            }
            Ok(controls) => controls,
        };

        let iin = self.get_response_iin() + IIN2::default();
        let mut cursor = self.sol_tx_buffer.write_cursor();
        ResponseHeader::new(
            Control::single_response(seq),
            ResponseFunction::Response,
            iin,
        )
        .write(&mut cursor)
        .unwrap();

        let mut transaction = ControlTransaction::new(self.control_handler.borrow_mut());

        let result: Result<CommandStatus, WriteError> = database.transaction(|database| {
            controls.select_with_response(&mut cursor, &mut transaction, database)
        });

        if let Ok(CommandStatus::Success) = result {
            self.state.select = Some(SelectState::new(
                seq,
                frame_id,
                crate::tokio::time::Instant::now(),
                object_headers.hash(),
            ))
        }

        cursor.written().len()
    }

    fn handle_operate(
        &mut self,
        database: &mut DatabaseHandle,
        seq: Sequence,
        frame_id: u32,
        object_headers: HeaderCollection,
    ) -> usize {
        let controls = match ControlCollection::from(object_headers) {
            Err(err) => {
                log::warn!(
                    "ignoring OPERATE request containing non-control object header {} - {}",
                    err.variation,
                    err.qualifier
                );
                return self.write_empty_solicited_response(seq, IIN2::PARAMETER_ERROR);
            }
            Ok(controls) => controls,
        };

        let iin = self.get_response_iin() + IIN2::default();
        let mut cursor = self.sol_tx_buffer.write_cursor();
        ResponseHeader::new(
            Control::single_response(seq),
            ResponseFunction::Response,
            iin,
        )
        .write(&mut cursor)
        .unwrap();

        // determine if we have a matching SELECT
        match self.state.select {
            Some(s) => {
                match s.match_operate(
                    self.config.select_timeout,
                    seq,
                    frame_id,
                    object_headers.hash(),
                ) {
                    Err(status) => {
                        let _ = controls.respond_with_status(&mut cursor, status);
                    }
                    Ok(()) => {
                        let mut control_tx =
                            ControlTransaction::new(self.control_handler.borrow_mut());
                        let _ = database.transaction(|db| {
                            controls.operate_with_response(
                                &mut cursor,
                                OperateType::SelectBeforeOperate,
                                &mut control_tx,
                                db,
                            )
                        });
                    }
                }
            }
            None => {
                let _ = controls.respond_with_status(&mut cursor, CommandStatus::NoSelect);
            }
        }

        cursor.written().len()
    }

    fn get_response_iin(&self) -> IIN1 {
        let mut iin1 = IIN1::default();
        if self.state.restart_iin_asserted {
            iin1 |= IIN1::RESTART
        }
        iin1
    }

    fn process_broadcast(
        &mut self,
        database: &mut DatabaseHandle,
        _mode: BroadcastConfirmMode,
        request: Request,
    ) {
        let action = self.process_broadcast_get_action(database, request);
        self.info
            .broadcast_received(request.header.function, action)
    }

    fn process_broadcast_get_action(
        &mut self,
        database: &mut DatabaseHandle,
        request: Request,
    ) -> BroadcastAction {
        if self.config.broadcast.is_disabled() {
            log::warn!(
                "ignoring broadcast request (broadcast support disabled): {:?}",
                request.header.function
            );
            return BroadcastAction::IgnoredByConfiguration;
        }

        let objects = match request.objects {
            Ok(x) => x,
            Err(err) => {
                log::warn!(
                    "ignoring broadcast message with bad object headers: {}",
                    err
                );
                return BroadcastAction::BadObjectHeaders;
            }
        };

        match request.header.function {
            FunctionCode::DirectOperateNoResponse => {
                self.handle_direct_operate_no_ack(database, objects);
                BroadcastAction::Processed
            }
            _ => {
                log::warn!(
                    "unsupported broadcast function: {:?}",
                    request.header.function
                );
                BroadcastAction::UnsupportedFunction(request.header.function)
            }
        }
    }

    fn new_confirm_deadline(&self) -> crate::tokio::time::Instant {
        crate::tokio::time::Instant::now() + self.config.confirm_timeout
    }

    fn new_unsolicited_retry_deadline(&self) -> crate::tokio::time::Instant {
        crate::tokio::time::Instant::now() + self.config.unsolicited_retry_delay
    }

    async fn sol_confirm_wait<T>(
        &mut self,
        io: &mut T,
        reader: &mut TransportReader,
        writer: &mut TransportWriter,
        database: &mut DatabaseHandle,
        mut series: ResponseSeries,
    ) -> Result<(), RunError>
    where
        T: IOStream,
    {
        self.info.enter_solicited_confirm_wait(series.ecsn);

        loop {
            match self
                .wait_for_sol_confirm(io, reader, writer, series.ecsn)
                .await?
            {
                Confirm::Yes => {
                    database.clear_written_events();
                    if series.fin {
                        // done with response series
                        return Ok(());
                    }
                    // format the next response in the series
                    series.ecsn.increment();
                    let (length, next) =
                        self.write_read_response(database, false, series.ecsn, IIN2::default());
                    self.write_solicited(io, writer, length).await?;
                    match next {
                        None => return Ok(()),
                        Some(next) => {
                            series = next;
                        }
                    }
                }
                Confirm::Timeout => {
                    database.reset();
                    return Ok(());
                }
                Confirm::NewRequest => {
                    database.reset();
                    return Ok(());
                }
            }
        }
    }

    async fn wait_for_sol_confirm<T>(
        &mut self,
        io: &mut T,
        reader: &mut TransportReader,
        writer: &mut TransportWriter,
        ecsn: Sequence,
    ) -> Result<Confirm, RunError>
    where
        T: IOStream,
    {
        let mut deadline = self.new_confirm_deadline();
        loop {
            match self.read_until(io, reader, deadline).await? {
                Timeout::Yes => {
                    self.info.solicited_confirm_timeout(ecsn);
                    return Ok(Confirm::Timeout);
                }
                // process data
                Timeout::No => {
                    let mut guard = reader.pop_request(self.config.level);
                    match self.expect_sol_confirm(ecsn, &mut guard) {
                        ConfirmAction::ContinueWait => {
                            // we ignored whatever the request was and logged it elsewhere
                            // just go back to the loop and read another fragment
                        }
                        ConfirmAction::Confirmed => {
                            self.info.solicited_confirm_received(ecsn);
                            return Ok(Confirm::Yes);
                        }
                        ConfirmAction::NewRequest(header) => {
                            self.info.solicited_confirm_wait_new_request(header);
                            // retain the fragment so that it can be processed from the idle state
                            guard.retain();
                            return Ok(Confirm::NewRequest);
                        }
                        ConfirmAction::EchoLastResponse(length) => {
                            if let Some(length) = length {
                                self.write_solicited(io, writer, length).await?;
                            }
                            // per the spec, we restart the confirm timer
                            deadline = self.new_confirm_deadline();
                        }
                    }
                }
            }
        }
    }

    fn expect_sol_confirm(&mut self, ecsn: Sequence, request: &mut RequestGuard) -> ConfirmAction {
        let (info, request) = match request.get() {
            Some(TransportRequest::Request(info, request)) => {
                self.on_link_activity();
                (info, request)
            }
            Some(TransportRequest::LinkLayerMessage(_)) => {
                self.on_link_activity();
                return ConfirmAction::ContinueWait;
            }
            None => return ConfirmAction::ContinueWait,
        };

        match self.classify(info, request) {
            FragmentType::MalformedRequest(_, _) => ConfirmAction::NewRequest(request.header),
            FragmentType::NewRead(_, _) => ConfirmAction::NewRequest(request.header),
            FragmentType::RepeatRead(_, response_length, _) => {
                ConfirmAction::EchoLastResponse(response_length)
            }
            FragmentType::NewNonRead(_, _) => ConfirmAction::NewRequest(request.header),
            // this should never happen, but if it does, new request is probably best course of action
            FragmentType::RepeatNonRead(_, _) => ConfirmAction::NewRequest(request.header),
            FragmentType::Broadcast(_) => ConfirmAction::NewRequest(request.header),
            FragmentType::SolicitedConfirm(seq) => {
                if seq == ecsn {
                    ConfirmAction::Confirmed
                } else {
                    self.info
                        .wrong_solicited_confirm_seq(ecsn, request.header.control.seq);
                    log::warn!("received solicited confirm with wrong sequence number, expected: {} received: {}", ecsn.value(), seq.value());
                    ConfirmAction::ContinueWait
                }
            }
            FragmentType::UnsolicitedConfirm(seq) => {
                self.info.unexpected_confirm(true, seq);
                log::warn!(
                    "ignoring unsolicited CONFIRM while waiting for solicited confirm, seq: {}",
                    seq.value()
                );
                ConfirmAction::ContinueWait
            }
        }
    }

    fn classify<'a>(&self, info: FragmentInfo, request: Request<'a>) -> FragmentType<'a> {
        if request.header.function == FunctionCode::Confirm {
            return if request.header.control.uns {
                FragmentType::UnsolicitedConfirm(request.header.control.seq)
            } else {
                FragmentType::SolicitedConfirm(request.header.control.seq)
            };
        }

        if let Some(mode) = info.broadcast {
            return FragmentType::Broadcast(mode);
        }

        // we need to calculate a digest to deduplicate
        let this_hash = xxh64(request.raw_fragment, 0);

        let object_headers = match request.objects {
            Ok(x) => x,
            Err(err) => return FragmentType::MalformedRequest(this_hash, err),
        };

        // detect duplicate requests
        if let Some(last) = self.state.last_valid_request {
            if last.seq == request.header.control.seq && last.request_hash == this_hash {
                return if request.header.function == FunctionCode::Read {
                    FragmentType::RepeatRead(this_hash, last.response_length, object_headers)
                } else {
                    FragmentType::RepeatNonRead(this_hash, last.response_length)
                };
            }
        }

        if request.header.function == FunctionCode::Read {
            FragmentType::NewRead(this_hash, object_headers)
        } else {
            FragmentType::NewNonRead(this_hash, object_headers)
        }
    }

    fn on_link_activity(&mut self) {
        self.next_link_status = match self.config.keep_alive_timeout {
            Some(timeout) => Some(crate::tokio::time::Instant::now() + timeout),
            None => None,
        }
    }
}

impl From<ObjectParseError> for IIN2 {
    fn from(err: ObjectParseError) -> Self {
        // TODO - review these
        match err {
            ObjectParseError::InsufficientBytes => IIN2::PARAMETER_ERROR,
            ObjectParseError::InvalidQualifierForVariation(_, _) => IIN2::NO_FUNC_CODE_SUPPORT,
            ObjectParseError::InvalidRange(_, _) => IIN2::PARAMETER_ERROR,
            ObjectParseError::UnknownGroupVariation(_, _) => IIN2::OBJECT_UNKNOWN,
            ObjectParseError::UnsupportedQualifierCode(_) => IIN2::PARAMETER_ERROR,
            ObjectParseError::UnknownQualifier(_) => IIN2::PARAMETER_ERROR,
            ObjectParseError::ZeroLengthOctetData => IIN2::PARAMETER_ERROR,
        }
    }
}<|MERGE_RESOLUTION|>--- conflicted
+++ resolved
@@ -324,7 +324,10 @@
         // check to see if we should perform unsolicited
         let deadline = self.check_unsolicited(io, reader, writer, database).await?;
 
-<<<<<<< HEAD
+        // handle a deferred read request if it was produced during unsolicited
+        self.handle_deferred_read(io, reader, writer, database)
+            .await?;
+
         // check to see if we should perform a link status check
         self.check_link_status(io, writer).await?;
 
@@ -337,11 +340,6 @@
             },
             None => self.next_link_status,
         };
-=======
-        // handle a deferred read request if it was produced during unsolicited
-        self.handle_deferred_read(io, reader, writer, database)
-            .await?;
->>>>>>> 5b4e3154
 
         // wait for an event
         crate::tokio::select! {
