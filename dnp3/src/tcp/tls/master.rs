<<<<<<< HEAD
use sfio_rustls_config::ServerNameVerification;
=======
use sfio_rustls_config::NameVerifier;
>>>>>>> 1b25ad1a
use std::net::{Ipv4Addr, SocketAddr};
use std::path::Path;
use std::sync::Arc;

use crate::app::{ConnectStrategy, Listener};
use crate::link::LinkErrorMode;
use crate::master::{MasterChannel, MasterChannelConfig};
use crate::tcp::tls::{CertificateMode, MinTlsVersion, TlsError};
use crate::tcp::{wire_master_client, ClientState, ConnectOptions};
use crate::tcp::{EndpointList, PostConnectionHandler};
use crate::util::phys::PhysLayer;

use tokio::net::TcpStream;
use tokio_rustls::rustls;
use tokio_rustls::rustls::pki_types::{IpAddr, ServerName};
use tracing::Instrument;

/// TLS configuration for a client
pub struct TlsClientConfig {
    // server name used in SNI - if and only if it's a DNS name, does nothing for IP
    server_name: ServerName<'static>,
    config: Arc<rustls::ClientConfig>,
}

/// Spawn a task onto the `Tokio` runtime. The task runs until the returned handle, and any
/// `AssociationHandle` created from it, are dropped.
///
/// **Note**: This function may only be called from within the runtime itself, and panics otherwise.
/// Use Runtime::enter() if required.
pub fn spawn_master_tls_client(
    link_error_mode: LinkErrorMode,
    config: MasterChannelConfig,
    endpoints: EndpointList,
    connect_strategy: ConnectStrategy,
    listener: Box<dyn Listener<ClientState>>,
    tls_config: TlsClientConfig,
) -> MasterChannel {
    spawn_master_tls_client_2(
        link_error_mode,
        config,
        endpoints,
        connect_strategy,
        ConnectOptions::default(),
        listener,
        tls_config,
    )
}

/// Just like [spawn_master_tls_client], but this variant was added later to also accept and
/// apply [ConnectOptions]
pub fn spawn_master_tls_client_2(
    link_error_mode: LinkErrorMode,
    config: MasterChannelConfig,
    endpoints: EndpointList,
    connect_strategy: ConnectStrategy,
    connect_options: ConnectOptions,
    listener: Box<dyn Listener<ClientState>>,
    tls_config: TlsClientConfig,
) -> MasterChannel {
    let main_addr = endpoints.main_addr().to_string();
    let (mut task, handle) = wire_master_client(
        link_error_mode,
        endpoints,
        config,
        connect_strategy,
        connect_options,
        PostConnectionHandler::Tls(tls_config),
        listener,
    );
    let future = async move {
        task.run()
            .instrument(tracing::info_span!("dnp3-master-tls-client", "endpoint" = ?main_addr))
            .await;
    };
    tokio::spawn(future);
    handle
}

impl TlsClientConfig {
    /// Legacy method for creating a client TLS configuration
    #[deprecated(
        since = "1.4.1",
        note = "Please use `full_pki` or `self_signed` instead"
    )]
    pub fn new(
        server_name: &str,
        peer_cert_path: &Path,
        local_cert_path: &Path,
        private_key_path: &Path,
        password: Option<&str>,
        min_tls_version: MinTlsVersion,
        certificate_mode: CertificateMode,
    ) -> Result<Self, TlsError> {
        match certificate_mode {
            CertificateMode::AuthorityBased => Self::full_pki(
                Some(server_name.to_string()),
                peer_cert_path,
                local_cert_path,
                private_key_path,
                password,
                min_tls_version,
            ),
            CertificateMode::SelfSigned => Self::self_signed(
                peer_cert_path,
                local_cert_path,
                private_key_path,
                password,
                min_tls_version,
            ),
        }
    }

    /// Create a TLS client configuration that expects a full PKI with an authority, and possibly
    /// intermediate CA certificates.
    ///
    /// If `server_subject_name` is specified, than the client will verify that the name is present in the
    /// SAN extension or in the Common Name of the client certificate.
    ///
    /// If `server_subject_name` is set to None, then no server name validation is performed, and
    /// any authenticated server is allowed.
    pub fn full_pki(
        server_subject_name: Option<String>,
        peer_cert_path: &Path,
        local_cert_path: &Path,
        private_key_path: &Path,
        password: Option<&str>,
        min_tls_version: MinTlsVersion,
    ) -> Result<Self, TlsError> {
        let (name_verifier, server_name) = match server_subject_name {
            None => (
                ServerNameVerification::DisableNameVerification,
                ServerName::IpAddress(IpAddr::V4(Ipv4Addr::UNSPECIFIED.into())),
            ),
            Some(x) => {
                let server_name: ServerName<'static> = rustls::pki_types::ServerName::try_from(x)?;
                (ServerNameVerification::SanOrCommonName, server_name)
            }
        };

        let config = sfio_rustls_config::client::authority(
            min_tls_version.into(),
            name_verifier,
            peer_cert_path,
            local_cert_path,
            private_key_path,
            password,
        )?;

        Ok(Self {
            server_name,
            config: Arc::new(config),
        })
    }

    /// Create a TLS client configuration that expects the client to present a single certificate.
    ///
    /// In lieu of performing server subject name validation, the client validates:
    ///
    /// 1) That the server presents a single certificate
    /// 2) That the certificate is a byte-for-byte match with the one loaded in `peer_cert_path`.
    /// 3) That the certificate's Validity (not before / not after) is currently valid.
    ///
    pub fn self_signed(
        peer_cert_path: &Path,
        local_cert_path: &Path,
        private_key_path: &Path,
        password: Option<&str>,
        min_tls_version: MinTlsVersion,
    ) -> Result<Self, TlsError> {
        let config = sfio_rustls_config::client::self_signed(
            min_tls_version.into(),
            peer_cert_path,
            local_cert_path,
            private_key_path,
            password,
        )?;

        Ok(Self {
            //  it doesn't matter what we put here, it just needs to be an IP so that the client won't send an SNI extension
            server_name: rustls::pki_types::ServerName::IpAddress(IpAddr::V4(
                Ipv4Addr::UNSPECIFIED.into(),
            )),
            config: Arc::new(config),
        })
    }

    pub(crate) async fn handle_connection(
        &mut self,
        socket: TcpStream,
        endpoint: &SocketAddr,
    ) -> Option<PhysLayer> {
        let connector = tokio_rustls::TlsConnector::from(self.config.clone());
        match connector.connect(self.server_name.clone(), socket).await {
            Err(err) => {
                tracing::warn!("failed to establish TLS session with {endpoint}: {err}");
                None
            }
            Ok(stream) => Some(PhysLayer::Tls(Box::new(tokio_rustls::TlsStream::from(
                stream,
            )))),
        }
    }
}<|MERGE_RESOLUTION|>--- conflicted
+++ resolved
@@ -1,8 +1,4 @@
-<<<<<<< HEAD
 use sfio_rustls_config::ServerNameVerification;
-=======
-use sfio_rustls_config::NameVerifier;
->>>>>>> 1b25ad1a
 use std::net::{Ipv4Addr, SocketAddr};
 use std::path::Path;
 use std::sync::Arc;
@@ -182,7 +178,7 @@
 
         Ok(Self {
             //  it doesn't matter what we put here, it just needs to be an IP so that the client won't send an SNI extension
-            server_name: rustls::pki_types::ServerName::IpAddress(IpAddr::V4(
+            server_name: ServerName::IpAddress(IpAddr::V4(
                 Ipv4Addr::UNSPECIFIED.into(),
             )),
             config: Arc::new(config),
