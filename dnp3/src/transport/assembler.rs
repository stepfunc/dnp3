--- conflicted
+++ resolved
@@ -1,11 +1,7 @@
 use crate::link::header::FrameInfo;
 use crate::transport::header::Header;
-<<<<<<< HEAD
 use crate::transport::{Fragment, FragmentInfo};
-=======
-use crate::transport::Fragment;
 use crate::util::buffer::Buffer;
->>>>>>> 90423496
 
 #[derive(Copy, Clone)]
 enum InternalState {
@@ -32,26 +28,17 @@
 
 pub(crate) struct Assembler {
     state: InternalState,
-<<<<<<< HEAD
-    // make this configurable and/or constant
-    buffer: [u8; 2048],
     // assembled count
     frame_id: u32,
-=======
     buffer: Buffer,
->>>>>>> 90423496
 }
 
 impl Assembler {
     pub(crate) fn new(max_buffer_size: usize) -> Self {
         Self {
             state: InternalState::Empty,
-<<<<<<< HEAD
-            buffer: [0; 2048],
             frame_id: 0,
-=======
             buffer: Buffer::new(max_buffer_size),
->>>>>>> 90423496
         }
     }
 
@@ -67,18 +54,12 @@
 
     pub(crate) fn peek(&self) -> Option<Fragment> {
         match self.state {
-<<<<<<< HEAD
             InternalState::Complete(info, size) => Some(Fragment {
                 info,
-                data: &self.buffer[0..size],
-=======
-            InternalState::Complete(address, size) => Some(Fragment {
-                address,
                 data: &self
                     .buffer
                     .get(size)
                     .expect("tracking size greater than buffer size"),
->>>>>>> 90423496
             }),
             _ => None,
         }
