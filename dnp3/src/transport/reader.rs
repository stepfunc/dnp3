use crate::app::parse::parser::ParsedFragment;
use crate::app::parse::DecodeLogLevel;
use crate::entry::EndpointAddress;
use crate::link::error::LinkError;
use crate::outstation::config::Feature;
use crate::tokio::io::{AsyncRead, AsyncWrite};
use crate::transport::{
    FragmentInfo, LinkLayerMessage, TransportData, TransportRequest, TransportResponse,
};

#[cfg(not(test))]
/// This type definition is used so that we can mock the transport reader during testing.
/// If Rust eventually allows `async fn` in traits, this can be removed
pub(crate) type InnerReaderType = crate::transport::real::reader::Reader;
#[cfg(test)]
pub(crate) type InnerReaderType = crate::transport::mock::reader::MockReader;

pub(crate) struct TransportReader {
    logged: bool,
    inner: InnerReaderType,
    bubble_framing_errors: bool,
}

pub(crate) struct RequestGuard<'a> {
    canceled: bool,
    level: DecodeLogLevel,
    reader: &'a mut TransportReader,
}

impl<'a> RequestGuard<'a> {
    fn new(level: DecodeLogLevel, reader: &'a mut TransportReader) -> Self {
        RequestGuard {
            canceled: false,
            level,
            reader,
        }
    }

    pub(crate) fn retain(&mut self) {
        self.canceled = true
    }

    pub(crate) fn get(&mut self) -> Option<TransportRequest> {
        self.reader.peek_request(self.level)
    }
}

impl<'a> Drop for RequestGuard<'a> {
    fn drop(&mut self) {
        if !self.canceled {
            self.reader.pop()
        }
    }
}

impl TransportReader {
    pub(crate) fn master(
        address: EndpointAddress,
        rx_buffer_size: usize,
        bubble_framing_errors: bool,
    ) -> Self {
        Self {
            logged: false,
            inner: InnerReaderType::master(address, rx_buffer_size),
            bubble_framing_errors,
        }
    }

    pub(crate) fn outstation(
        address: EndpointAddress,
        self_address: Feature,
        rx_buffer_size: usize,
        bubble_framing_errors: bool,
    ) -> Self {
        Self {
            logged: false,
            inner: InnerReaderType::outstation(address, self_address, rx_buffer_size),
            bubble_framing_errors,
        }
    }

    #[cfg(test)]
    pub(crate) fn get_inner(&mut self) -> &mut InnerReaderType {
        &mut self.inner
    }

    pub(crate) async fn read<T>(&mut self, io: &mut T) -> Result<(), LinkError>
    where
        T: AsyncRead + AsyncWrite + Unpin,
    {
        loop {
            let result = self.inner.read(io).await;

            if self.bubble_framing_errors {
                return result;
            } else {
                match result {
                    Ok(()) => return Ok(()),
                    Err(LinkError::IO(err)) => return Err(LinkError::IO(err)),
                    Err(LinkError::BadFrame(_)) => continue, // Keep reading
                    Err(LinkError::BadLogic(_)) => continue, // Keep reading
                }
            }
        }
    }

    pub(crate) fn reset(&mut self) {
        self.inner.reset()
    }

    fn pop(&mut self) {
        self.inner.pop();
        self.logged = false;
    }

    fn log_fragment(&mut self) -> bool {
        let log_current_fragment = !self.logged;
        self.logged = true;
        log_current_fragment
    }

    pub(crate) fn pop_response(&mut self, level: DecodeLogLevel) -> Option<TransportResponse> {
        let data = self.parse(false, true, level)?;

        match data {
            ParsedTransportData::Fragment(info, fragment) => match fragment.to_response() {
                Err(err) => {
<<<<<<< HEAD
                    if log {
                        tracing::error!("response error: {}", err);
                    }
=======
                    log::error!("response error: {}", err);
>>>>>>> fb72e17c
                    None
                }
                Ok(response) => Some(TransportResponse::Response(info.source, response)),
            },
            ParsedTransportData::LinkLayerMessage(msg) => {
                Some(TransportResponse::LinkLayerMessage(msg))
            }
        }
    }

    pub(crate) fn pop_request(&mut self, level: DecodeLogLevel) -> RequestGuard<'_> {
        RequestGuard::new(level, self)
    }

    fn peek_request(&mut self, level: DecodeLogLevel) -> Option<TransportRequest> {
        let log = self.log_fragment();
        let data = self.parse(true, log, level)?;

        match data {
            ParsedTransportData::Fragment(info, fragment) => match fragment.to_request() {
                Err(err) => {
                    if log {
                        tracing::error!("request error: {}", err);
                    }
                    None
                }
                Ok(request) => Some(TransportRequest::Request(info, request)),
            },
            ParsedTransportData::LinkLayerMessage(msg) => {
                Some(TransportRequest::LinkLayerMessage(msg))
            }
        }
    }

    fn parse(
        &mut self,
        peek: bool,
        log: bool,
        level: DecodeLogLevel,
    ) -> Option<ParsedTransportData> {
        let transport_data = if peek {
            self.inner.peek()?
        } else {
            self.inner.pop()?
        };

        match transport_data {
            TransportData::Fragment(fragment) => {
                let level = if log { level } else { DecodeLogLevel::Nothing };
                let parsed = ParsedFragment::parse(level.receive(), fragment.data).ok()?;
                if let Err(err) = parsed.objects {
                    if log {
                        tracing::warn!("error parsing object headers: {}", err);
                    }
                }
                Some(ParsedTransportData::Fragment(fragment.info, parsed))
            }
            TransportData::LinkLayerMessage(msg) => {
                Some(ParsedTransportData::LinkLayerMessage(msg))
            }
        }
    }
}

enum ParsedTransportData<'a> {
    Fragment(FragmentInfo, ParsedFragment<'a>),
    LinkLayerMessage(LinkLayerMessage),
}<|MERGE_RESOLUTION|>--- conflicted
+++ resolved
@@ -125,13 +125,7 @@
         match data {
             ParsedTransportData::Fragment(info, fragment) => match fragment.to_response() {
                 Err(err) => {
-<<<<<<< HEAD
-                    if log {
-                        tracing::error!("response error: {}", err);
-                    }
-=======
-                    log::error!("response error: {}", err);
->>>>>>> fb72e17c
+                    tracing::error!("response error: {}", err);
                     None
                 }
                 Ok(response) => Some(TransportResponse::Response(info.source, response)),
