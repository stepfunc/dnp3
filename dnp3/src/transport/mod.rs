use crate::app::parse::parser::{ParsedFragment, Request, Response};
use crate::app::parse::DecodeLogLevel;
use crate::app::EndpointType;
use crate::entry::EndpointAddress;
use crate::link::error::LinkError;
use crate::link::header::BroadcastConfirmMode;
use crate::outstation::SelfAddressSupport;
use crate::tokio::io::{AsyncRead, AsyncWrite};

#[cfg(not(test))]
/// This type definition is used so that we can mock the transport reader during testing.
/// If Rust eventually allows `async fn` in traits, this can be removed
pub(crate) type ReaderType = crate::transport::reader::Reader;
#[cfg(not(test))]
/// This type definition is used so that we can mock the transport writer during testing.
/// If Rust eventually allows `async fn` in traits, this can be removed
pub(crate) type TransportWriter = crate::transport::writer::Writer;

#[cfg(test)]
pub(crate) mod mocks;
#[cfg(test)]
pub(crate) type ReaderType = crate::transport::mocks::MockReader;
#[cfg(test)]
pub(crate) type TransportWriter = crate::transport::mocks::MockWriter;

pub(crate) mod assembler;
pub(crate) mod header;
pub(crate) mod reader;
pub(crate) mod sequence;
pub(crate) mod writer;

#[derive(Debug, Copy, Clone)]
pub(crate) struct FragmentInfo {
    pub(crate) id: u32,
    pub(crate) source: EndpointAddress,
    pub(crate) broadcast: Option<BroadcastConfirmMode>,
}

impl FragmentInfo {
    pub(crate) fn new(
        id: u32,
        source: EndpointAddress,
        broadcast: Option<BroadcastConfirmMode>,
    ) -> Self {
        FragmentInfo {
            id,
            source,
            broadcast,
        }
    }
}

#[derive(Debug)]
pub(crate) struct Fragment<'a> {
    pub(crate) info: FragmentInfo,
    pub(crate) data: &'a [u8],
}

pub(crate) mod constants {
    pub(crate) const FIN_MASK: u8 = 0b1000_0000;
    pub(crate) const FIR_MASK: u8 = 0b0100_0000;
}

pub(crate) struct TransportReader {
    logged: bool,
    inner: ReaderType,
}

#[derive(Debug, Copy, Clone, PartialEq)]
pub(crate) enum Timeout {
    Yes,
    No,
}

impl TransportReader {
    fn master(address: EndpointAddress) -> Self {
        Self {
            logged: false,
            inner: ReaderType::master(address),
        }
    }

    fn outstation(address: EndpointAddress, self_address_support: SelfAddressSupport) -> Self {
        Self {
            logged: false,
            inner: ReaderType::outstation(address, self_address_support),
        }
    }

    #[cfg(test)]
    pub(crate) fn get_inner(&mut self) -> &mut ReaderType {
        &mut self.inner
    }

    pub(crate) async fn read_next<T>(&mut self, io: &mut T) -> Result<(), LinkError>
    where
        T: AsyncRead + AsyncWrite + Unpin,
    {
        self.logged = false;
        self.inner.read_next(io).await
    }

    pub(crate) async fn read_with_timeout<T>(
        &mut self,
        io: &mut T,
        deadline: crate::tokio::time::Instant,
    ) -> Result<Timeout, LinkError>
    where
        T: AsyncRead + AsyncWrite + Unpin,
    {
<<<<<<< HEAD
        match tokio::time::timeout_at(deadline, self.read_next(io)).await {
            Err(_) => Ok(Timeout::Yes),
            Ok(res) => {
=======
        crate::tokio::select! {
            res = self.read(io) => {
>>>>>>> e4772601
                res?;
                Ok(Timeout::No)
            },
            _ = crate::tokio::time::delay_until(deadline) => {
                Ok(Timeout::Yes)
            }
        }
    }

    pub(crate) fn reset(&mut self) {
        self.inner.reset()
    }

    pub(crate) fn get_response(
        &mut self,
        level: DecodeLogLevel,
    ) -> Option<(EndpointAddress, Response)> {
        let (log, info, parsed) = self.peek(level)?;
        match parsed.to_response() {
            Err(err) => {
                if log {
                    log::error!("response error: {}", err)
                }
                None
            }
            Ok(response) => Some((info.source, response)),
        }
    }

    pub(crate) fn get_request(&mut self, level: DecodeLogLevel) -> Option<(FragmentInfo, Request)> {
        let (log, info, parsed) = self.peek(level)?;
        match parsed.to_request() {
            Err(err) => {
                if log {
                    log::error!("request error: {}", err)
                }
                None
            }
            Ok(request) => Some((info, request)),
        }
    }

    fn peek(&mut self, level: DecodeLogLevel) -> Option<(bool, FragmentInfo, ParsedFragment)> {
        let log_this_peek = !self.logged;
        self.logged = true;
        let fragment: Fragment = self.inner.peek()?;
        let level = if log_this_peek {
            level
        } else {
            DecodeLogLevel::Nothing
        };
        let parsed = match ParsedFragment::parse(level.receive(), fragment.data) {
            Err(err) => {
                if log_this_peek {
                    log::warn!("error parsing fragment header: {}", err)
                }
                return None;
            }
            Ok(parsed) => parsed,
        };
        if let Err(err) = parsed.objects {
            if log_this_peek {
                log::warn!("error parsing object headers: {}", err)
            }
        }
        Some((log_this_peek, fragment.info, parsed))
    }
}

pub(crate) fn create_master_transport_layer(
    address: EndpointAddress,
) -> (TransportReader, TransportWriter) {
    (
        TransportReader::master(address),
        TransportWriter::new(EndpointType::Master, address),
    )
}

pub(crate) fn create_outstation_transport_layer(
    address: EndpointAddress,
    self_address_support: SelfAddressSupport,
) -> (TransportReader, TransportWriter) {
    (
        TransportReader::outstation(address, self_address_support),
        TransportWriter::new(EndpointType::Outstation, address),
    )
}<|MERGE_RESOLUTION|>--- conflicted
+++ resolved
@@ -108,14 +108,8 @@
     where
         T: AsyncRead + AsyncWrite + Unpin,
     {
-<<<<<<< HEAD
-        match tokio::time::timeout_at(deadline, self.read_next(io)).await {
-            Err(_) => Ok(Timeout::Yes),
-            Ok(res) => {
-=======
         crate::tokio::select! {
-            res = self.read(io) => {
->>>>>>> e4772601
+            res = self.read_next(io) => {
                 res?;
                 Ok(Timeout::No)
             },
