<?xml version="1.0" encoding="UTF-8"?>
<project xmlns="http://maven.apache.org/POM/4.0.0"
         xmlns:xsi="http://www.w3.org/2001/XMLSchema-instance"
         xsi:schemaLocation="http://maven.apache.org/POM/4.0.0 http://maven.apache.org/xsd/maven-4.0.0.xsd">
    <modelVersion>4.0.0</modelVersion>

    <groupId>io.stepfunc</groupId>
    <artifactId>dnp3-conformance</artifactId>
    <version>0.1.0-SNAPSHOT</version>

    <properties>
        <project.build.sourceEncoding>UTF-8</project.build.sourceEncoding>
        <scala.version>2.13.4</scala.version>
<<<<<<< HEAD
        <dnp3.version>0.10.0-alpha2</dnp3.version>
=======
        <dnp3.version>0.9.2</dnp3.version>
>>>>>>> 341015d1
        <dnp4s.version>0.1.0-SNAPSHOT</dnp4s.version>
        <scala-maven-plugin.version>4.4.0</scala-maven-plugin.version>
    </properties>

    <build>
        <sourceDirectory>src/main/scala</sourceDirectory>
        <plugins>
            <plugin>
                <groupId>net.alchim31.maven</groupId>
                <artifactId>scala-maven-plugin</artifactId>
                <version>${scala-maven-plugin.version}</version>
                <executions>
                    <execution>
                        <goals>
                            <goal>compile</goal>
                            <goal>testCompile</goal>
                        </goals>
                    </execution>
                </executions>
                <configuration>
                    <recompileMode>incremental</recompileMode>
                    <args>
                        <arg>-language:implicitConversions</arg>
                        <arg>-feature</arg>
                        <arg>-deprecation</arg>
                    </args>
                    <launchers>
                        <launcher>
                            <id>conformance</id>
                            <mainClass>io.stepfunc.dnp3_conformance.Main</mainClass>
                            <args>
                                <arg>-config</arg>
                                <arg>device.ini</arg>
                                <arg>-run</arg>
                                <arg>all</arg>
                            </args>
                        </launcher>
                    </launchers>
                </configuration>
            </plugin>
        </plugins>
    </build>

    <dependencies>
        <dependency>
            <groupId>org.scala-lang</groupId>
            <artifactId>scala-library</artifactId>
            <version>${scala.version}</version>
            <scope>compile</scope>
        </dependency>
        <dependency>
            <groupId>com.automatak.dnp4s</groupId>
            <artifactId>conformance</artifactId>
            <version>${dnp4s.version}</version>
        </dependency>
        <dependency>
            <groupId>io.stepfunc</groupId>
            <artifactId>dnp3</artifactId>
            <version>${dnp3.version}</version>
        </dependency>
    </dependencies>
</project><|MERGE_RESOLUTION|>--- conflicted
+++ resolved
@@ -11,11 +11,7 @@
     <properties>
         <project.build.sourceEncoding>UTF-8</project.build.sourceEncoding>
         <scala.version>2.13.4</scala.version>
-<<<<<<< HEAD
-        <dnp3.version>0.10.0-alpha2</dnp3.version>
-=======
-        <dnp3.version>0.9.2</dnp3.version>
->>>>>>> 341015d1
+        <dnp3.version>0.10.0-alpha3</dnp3.version>
         <dnp4s.version>0.1.0-SNAPSHOT</dnp4s.version>
         <scala-maven-plugin.version>4.4.0</scala-maven-plugin.version>
     </properties>
