{
<<<<<<< HEAD
    "version": "0.10.0-alpha2",
=======
    "version": "0.9.2",
>>>>>>> 341015d1
    "github_url": "https://github.com/stepfunc/dnp3"
}<|MERGE_RESOLUTION|>--- conflicted
+++ resolved
@@ -1,8 +1,4 @@
 {
-<<<<<<< HEAD
-    "version": "0.10.0-alpha2",
-=======
-    "version": "0.9.2",
->>>>>>> 341015d1
+    "version": "0.10.0-alpha3",
     "github_url": "https://github.com/stepfunc/dnp3"
 }